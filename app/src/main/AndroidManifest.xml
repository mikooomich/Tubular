--- conflicted
+++ resolved
@@ -78,26 +78,15 @@
                 <data android:scheme="vnd.youtube.launch" />
             </intent-filter>
         </activity>
-<<<<<<< HEAD
         <activity
-            android:name=".PlayVideoActivity"
-=======
-        <activity android:name=".player.PlayVideoActivity"
->>>>>>> f5892093
+            android:name=".player.PlayVideoActivity"
             android:configChanges="orientation|keyboardHidden|screenSize"
-            android:parentActivityName=".VideoItemDetailActivity"
-<<<<<<< HEAD
             android:theme="@style/VideoPlayerTheme"
-            tools:ignore="UnusedAttribute"></activity>
-
+            tools:ignore="UnusedAttribute"/>
         <service
-            android:name=".BackgroundPlayer"
+            android:name=".player.BackgroundPlayer"
             android:exported="false"
-            android:label="@string/background_player_name" />
-
-=======
-            tools:ignore="UnusedAttribute">
-        </activity>
+            android:label="@string/background_player_name"/>
 		<activity
             android:name=".player.ExoPlayerActivity"
             android:configChanges="keyboard|keyboardHidden|orientation|screenSize"
@@ -120,10 +109,9 @@
             android:name=".player.BackgroundPlayer"
             android:label="@string/background_player_name"
             android:exported="false" />
->>>>>>> f5892093
         <activity
             android:name=".SettingsActivity"
-            android:label="@string/settings_activity_title"></activity>
+            android:label="@string/settings_activity_title" />
         <activity
             android:name=".PanicResponderActivity"
             android:launchMode="singleInstance"
@@ -139,7 +127,6 @@
             android:name=".ExitActivity"
             android:label="@string/general_error"
             android:theme="@android:style/Theme.NoDisplay" />
-        <activity android:name=".ErrorActivity"></activity>
+        <activity android:name=".ErrorActivity"/>
     </application>
-
 </manifest>