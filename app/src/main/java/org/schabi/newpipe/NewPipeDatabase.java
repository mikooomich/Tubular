--- conflicted
+++ resolved
@@ -8,10 +8,8 @@
 import static org.schabi.newpipe.database.Migrations.MIGRATION_5_6;
 import static org.schabi.newpipe.database.Migrations.MIGRATION_6_7;
 import static org.schabi.newpipe.database.Migrations.MIGRATION_7_8;
-<<<<<<< HEAD
-=======
 import static org.schabi.newpipe.database.Migrations.MIGRATION_8_9;
->>>>>>> c915b6e6
+import static org.schabi.newpipe.database.Migrations.MIGRATION_9_10;
 
 import android.content.Context;
 import android.database.Cursor;
@@ -32,11 +30,7 @@
         return Room
                 .databaseBuilder(context.getApplicationContext(), AppDatabase.class, DATABASE_NAME)
                 .addMigrations(MIGRATION_1_2, MIGRATION_2_3, MIGRATION_3_4, MIGRATION_4_5,
-<<<<<<< HEAD
-                        MIGRATION_5_6, MIGRATION_6_7, MIGRATION_7_8)
-=======
-                        MIGRATION_5_6, MIGRATION_6_7, MIGRATION_7_8, MIGRATION_8_9)
->>>>>>> c915b6e6
+                        MIGRATION_5_6, MIGRATION_6_7, MIGRATION_7_8, MIGRATION_8_9, MIGRATION_9_10)
                 .build();
     }
 
