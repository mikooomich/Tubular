package org.schabi.newpipe.database;

import android.util.Log;

import androidx.annotation.NonNull;
import androidx.room.migration.Migration;
import androidx.sqlite.db.SupportSQLiteDatabase;

import org.schabi.newpipe.MainActivity;

public final class Migrations {

    /////////////////////////////////////////////////////////////////////////////
    //  Test new migrations manually by importing a database from daily usage  //
    //  and checking if the migration works (Use the Database Inspector        //
    //  https://developer.android.com/studio/inspect/database).                //
    //  If you add a migration point it out in the pull request, so that       //
    //  others remember to test it themselves.                                 //
    /////////////////////////////////////////////////////////////////////////////

    public static final int DB_VER_1 = 1;
    public static final int DB_VER_2 = 2;
    public static final int DB_VER_3 = 3;
    public static final int DB_VER_4 = 4;
    public static final int DB_VER_5 = 5;
    public static final int DB_VER_6 = 6;
    public static final int DB_VER_7 = 7;
    public static final int DB_VER_8 = 8;
<<<<<<< HEAD
=======
    public static final int DB_VER_9 = 9;
>>>>>>> c915b6e6

    private static final String TAG = Migrations.class.getName();
    public static final boolean DEBUG = MainActivity.DEBUG;

    public static final Migration MIGRATION_1_2 = new Migration(DB_VER_1, DB_VER_2) {
        @Override
        public void migrate(@NonNull final SupportSQLiteDatabase database) {
            if (DEBUG) {
                Log.d(TAG, "Start migrating database");
            }
            /*
             * Unfortunately these queries must be hardcoded due to the possibility of
             * schema and names changing at a later date, thus invalidating the older migration
             * scripts if they are not hardcoded.
             * */

            // Not much we can do about this, since room doesn't create tables before migration.
            // It's either this or blasting the entire database anew.
            database.execSQL("CREATE  INDEX `index_search_history_search` "
                    + "ON `search_history` (`search`)");
            database.execSQL("CREATE TABLE IF NOT EXISTS `streams` "
                    + "(`uid` INTEGER PRIMARY KEY AUTOINCREMENT NOT NULL, "
                    + "`service_id` INTEGER NOT NULL, `url` TEXT, `title` TEXT, "
                    + "`stream_type` TEXT, `duration` INTEGER, `uploader` TEXT, "
                    + "`thumbnail_url` TEXT)");
            database.execSQL("CREATE UNIQUE INDEX `index_streams_service_id_url` "
                    + "ON `streams` (`service_id`, `url`)");
            database.execSQL("CREATE TABLE IF NOT EXISTS `stream_history` "
                    + "(`stream_id` INTEGER NOT NULL, `access_date` INTEGER NOT NULL, "
                    + "`repeat_count` INTEGER NOT NULL, PRIMARY KEY(`stream_id`, `access_date`), "
                    + "FOREIGN KEY(`stream_id`) REFERENCES `streams`(`uid`) "
                    + "ON UPDATE CASCADE ON DELETE CASCADE )");
            database.execSQL("CREATE  INDEX `index_stream_history_stream_id` "
                    + "ON `stream_history` (`stream_id`)");
            database.execSQL("CREATE TABLE IF NOT EXISTS `stream_state` "
                    + "(`stream_id` INTEGER NOT NULL, `progress_time` INTEGER NOT NULL, "
                    + "PRIMARY KEY(`stream_id`), FOREIGN KEY(`stream_id`) "
                    + "REFERENCES `streams`(`uid`) ON UPDATE CASCADE ON DELETE CASCADE )");
            database.execSQL("CREATE TABLE IF NOT EXISTS `playlists` "
                    + "(`uid` INTEGER PRIMARY KEY AUTOINCREMENT NOT NULL, "
                    + "`name` TEXT, `thumbnail_url` TEXT)");
            database.execSQL("CREATE  INDEX `index_playlists_name` ON `playlists` (`name`)");
            database.execSQL("CREATE TABLE IF NOT EXISTS `playlist_stream_join` "
                    + "(`playlist_id` INTEGER NOT NULL, `stream_id` INTEGER NOT NULL, "
                    + "`join_index` INTEGER NOT NULL, PRIMARY KEY(`playlist_id`, `join_index`), "
                    + "FOREIGN KEY(`playlist_id`) REFERENCES `playlists`(`uid`) "
                    + "ON UPDATE CASCADE ON DELETE CASCADE DEFERRABLE INITIALLY DEFERRED, "
                    + "FOREIGN KEY(`stream_id`) REFERENCES `streams`(`uid`) "
                    + "ON UPDATE CASCADE ON DELETE CASCADE DEFERRABLE INITIALLY DEFERRED)");
            database.execSQL("CREATE UNIQUE INDEX "
                    + "`index_playlist_stream_join_playlist_id_join_index` "
                    + "ON `playlist_stream_join` (`playlist_id`, `join_index`)");
            database.execSQL("CREATE  INDEX `index_playlist_stream_join_stream_id` "
                    + "ON `playlist_stream_join` (`stream_id`)");
            database.execSQL("CREATE TABLE IF NOT EXISTS `remote_playlists` "
                    + "(`uid` INTEGER PRIMARY KEY AUTOINCREMENT NOT NULL, "
                    + "`service_id` INTEGER NOT NULL, `name` TEXT, `url` TEXT, "
                    + "`thumbnail_url` TEXT, `uploader` TEXT, `stream_count` INTEGER)");
            database.execSQL("CREATE  INDEX `index_remote_playlists_name` "
                    + "ON `remote_playlists` (`name`)");
            database.execSQL("CREATE UNIQUE INDEX `index_remote_playlists_service_id_url` "
                    + "ON `remote_playlists` (`service_id`, `url`)");

            // Populate streams table with existing entries in watch history
            // Latest data first, thus ignoring older entries with the same indices
            database.execSQL("INSERT OR IGNORE INTO streams (service_id, url, title, "
                    + "stream_type, duration, uploader, thumbnail_url) "

                    + "SELECT service_id, url, title, 'VIDEO_STREAM', duration, "
                    + "uploader, thumbnail_url "

                    + "FROM watch_history "
                    + "ORDER BY creation_date DESC");

            // Once the streams have PKs, join them with the normalized history table
            // and populate it with the remaining data from watch history
            database.execSQL("INSERT INTO stream_history (stream_id, access_date, repeat_count)"
                    + "SELECT uid, creation_date, 1 "
                    + "FROM watch_history INNER JOIN streams "
                    + "ON watch_history.service_id == streams.service_id "
                    + "AND watch_history.url == streams.url "
                    + "ORDER BY creation_date DESC");

            database.execSQL("DROP TABLE IF EXISTS watch_history");

            if (DEBUG) {
                Log.d(TAG, "Stop migrating database");
            }
        }
    };

    public static final Migration MIGRATION_2_3 = new Migration(DB_VER_2, DB_VER_3) {
        @Override
        public void migrate(@NonNull final SupportSQLiteDatabase database) {
            // Add NOT NULLs and new fields
            database.execSQL("CREATE TABLE IF NOT EXISTS streams_new "
                    + "(uid INTEGER PRIMARY KEY AUTOINCREMENT NOT NULL, "
                    + "service_id INTEGER NOT NULL, url TEXT NOT NULL, title TEXT NOT NULL, "
                    + "stream_type TEXT NOT NULL, duration INTEGER NOT NULL, "
                    + "uploader TEXT NOT NULL, thumbnail_url TEXT, view_count INTEGER, "
                    + "textual_upload_date TEXT, upload_date INTEGER, "
                    + "is_upload_date_approximation INTEGER)");

            database.execSQL("INSERT INTO streams_new (uid, service_id, url, title, stream_type, "
                    + "duration, uploader, thumbnail_url, view_count, textual_upload_date, "
                    + "upload_date, is_upload_date_approximation) "

                    + "SELECT uid, service_id, url, ifnull(title, ''), "
                    + "ifnull(stream_type, 'VIDEO_STREAM'), ifnull(duration, 0), "
                    + "ifnull(uploader, ''), ifnull(thumbnail_url, ''), NULL, NULL, NULL, NULL "

                    + "FROM streams WHERE url IS NOT NULL");

            database.execSQL("DROP TABLE streams");
            database.execSQL("ALTER TABLE streams_new RENAME TO streams");
            database.execSQL("CREATE UNIQUE INDEX index_streams_service_id_url "
                    + "ON streams (service_id, url)");

            // Tables for feed feature
            database.execSQL("CREATE TABLE IF NOT EXISTS feed "
                    + "(stream_id INTEGER NOT NULL, subscription_id INTEGER NOT NULL, "
                    + "PRIMARY KEY(stream_id, subscription_id), "
                    + "FOREIGN KEY(stream_id) REFERENCES streams(uid) "
                    + "ON UPDATE CASCADE ON DELETE CASCADE DEFERRABLE INITIALLY DEFERRED, "
                    + "FOREIGN KEY(subscription_id) REFERENCES subscriptions(uid) "
                    + "ON UPDATE CASCADE ON DELETE CASCADE DEFERRABLE INITIALLY DEFERRED)");
            database.execSQL("CREATE INDEX index_feed_subscription_id ON feed (subscription_id)");
            database.execSQL("CREATE TABLE IF NOT EXISTS feed_group "
                    + "(uid INTEGER PRIMARY KEY AUTOINCREMENT NOT NULL, name TEXT NOT NULL, "
                    + "icon_id INTEGER NOT NULL, sort_order INTEGER NOT NULL)");
            database.execSQL("CREATE INDEX index_feed_group_sort_order ON feed_group (sort_order)");
            database.execSQL("CREATE TABLE IF NOT EXISTS feed_group_subscription_join "
                    + "(group_id INTEGER NOT NULL, subscription_id INTEGER NOT NULL, "
                    + "PRIMARY KEY(group_id, subscription_id), "
                    + "FOREIGN KEY(group_id) REFERENCES feed_group(uid) "
                    + "ON UPDATE CASCADE ON DELETE CASCADE DEFERRABLE INITIALLY DEFERRED, "
                    + "FOREIGN KEY(subscription_id) REFERENCES subscriptions(uid) "
                    + "ON UPDATE CASCADE ON DELETE CASCADE DEFERRABLE INITIALLY DEFERRED)");
            database.execSQL("CREATE INDEX index_feed_group_subscription_join_subscription_id "
                    + "ON feed_group_subscription_join (subscription_id)");
            database.execSQL("CREATE TABLE IF NOT EXISTS feed_last_updated "
                    + "(subscription_id INTEGER NOT NULL, last_updated INTEGER, "
                    + "PRIMARY KEY(subscription_id), "
                    + "FOREIGN KEY(subscription_id) REFERENCES subscriptions(uid) "
                    + "ON UPDATE CASCADE ON DELETE CASCADE DEFERRABLE INITIALLY DEFERRED)");
        }
    };

    public static final Migration MIGRATION_3_4 = new Migration(DB_VER_3, DB_VER_4) {
        @Override
        public void migrate(@NonNull final SupportSQLiteDatabase database) {
            database.execSQL(
                    "ALTER TABLE streams ADD COLUMN uploader_url TEXT"
            );
        }
    };

    public static final Migration MIGRATION_4_5 = new Migration(DB_VER_4, DB_VER_5) {
        @Override
        public void migrate(@NonNull final SupportSQLiteDatabase database) {
            database.execSQL("ALTER TABLE `subscriptions` ADD COLUMN `notification_mode` "
                    + "INTEGER NOT NULL DEFAULT 0");
        }
    };

    public static final Migration MIGRATION_5_6 = new Migration(DB_VER_5, DB_VER_6) {
        @Override
        public void migrate(@NonNull final SupportSQLiteDatabase database) {
            database.execSQL("ALTER TABLE `playlists` ADD COLUMN `is_thumbnail_permanent` "
                    + "INTEGER NOT NULL DEFAULT 0");
        }
    };

    public static final Migration MIGRATION_6_7 = new Migration(DB_VER_6, DB_VER_7) {
        @Override
        public void migrate(@NonNull final SupportSQLiteDatabase database) {
            // Create a new column thumbnail_stream_id
            database.execSQL("ALTER TABLE `playlists` ADD COLUMN `thumbnail_stream_id` "
                    + "INTEGER NOT NULL DEFAULT -1");

            // Migrate the thumbnail_url to the thumbnail_stream_id
            database.execSQL("UPDATE playlists SET thumbnail_stream_id = ("
                    + " SELECT CASE WHEN COUNT(*) != 0 then stream_uid ELSE -1 END"
                    + " FROM ("
                    + " SELECT p.uid AS playlist_uid, s.uid AS stream_uid"
                    + " FROM playlists p"
                    + " LEFT JOIN playlist_stream_join ps ON p.uid = ps.playlist_id"
                    + " LEFT JOIN streams s ON s.uid = ps.stream_id"
                    + " WHERE s.thumbnail_url = p.thumbnail_url) AS temporary_table"
                    + " WHERE playlist_uid = playlists.uid)");

            // Remove the thumbnail_url field in the playlist table
            database.execSQL("CREATE TABLE IF NOT EXISTS `playlists_new`"
                    + "(uid INTEGER PRIMARY KEY AUTOINCREMENT NOT NULL, "
                    + "name TEXT, "
                    + "is_thumbnail_permanent INTEGER NOT NULL, "
                    + "thumbnail_stream_id INTEGER NOT NULL)");

            database.execSQL("INSERT INTO playlists_new"
                    + " SELECT uid, name, is_thumbnail_permanent, thumbnail_stream_id "
                    + " FROM playlists");


            database.execSQL("DROP TABLE playlists");
            database.execSQL("ALTER TABLE playlists_new RENAME TO playlists");
            database.execSQL("CREATE INDEX IF NOT EXISTS "
                    + "`index_playlists_name` ON `playlists` (`name`)");
        }
    };

    public static final Migration MIGRATION_7_8 = new Migration(DB_VER_7, DB_VER_8) {
        @Override
        public void migrate(@NonNull final SupportSQLiteDatabase database) {
<<<<<<< HEAD
            database.execSQL("CREATE TABLE `sponsorblock_whitelist` "
                    + "(`uploader` TEXT NOT NULL, PRIMARY KEY(`uploader`));");
=======
            database.execSQL("DELETE FROM search_history WHERE id NOT IN (SELECT id FROM (SELECT "
                    + "MIN(id) as id FROM search_history GROUP BY trim(search), service_id ) tmp)");
            database.execSQL("UPDATE search_history SET search = trim(search)");
        }
    };

    public static final Migration MIGRATION_8_9 = new Migration(DB_VER_8, DB_VER_9) {
        @Override
        public void migrate(@NonNull final SupportSQLiteDatabase database) {
            try {
                database.beginTransaction();

                // Update playlists.
                // Create a temp table to initialize display_index.
                database.execSQL("CREATE TABLE `playlists_tmp` "
                        + "(`uid` INTEGER PRIMARY KEY AUTOINCREMENT NOT NULL, "
                        + "`name` TEXT, `is_thumbnail_permanent` INTEGER NOT NULL, "
                        + "`thumbnail_stream_id` INTEGER NOT NULL, "
                        + "`display_index` INTEGER NOT NULL)");
                database.execSQL("INSERT INTO `playlists_tmp` "
                        + "(`uid`, `name`, `is_thumbnail_permanent`, `thumbnail_stream_id`, "
                        + "`display_index`) "
                        + "SELECT `uid`, `name`, `is_thumbnail_permanent`, `thumbnail_stream_id`, "
                        + "-1 "
                        + "FROM `playlists`");

                // Replace the old table, note that this also removes the index on the name which
                // we don't need anymore.
                database.execSQL("DROP TABLE `playlists`");
                database.execSQL("ALTER TABLE `playlists_tmp` RENAME TO `playlists`");


                // Update remote_playlists.
                // Create a temp table to initialize display_index.
                database.execSQL("CREATE TABLE `remote_playlists_tmp` "
                        + "(`uid` INTEGER PRIMARY KEY AUTOINCREMENT NOT NULL, "
                        + "`service_id` INTEGER NOT NULL, `name` TEXT, `url` TEXT, "
                        + "`thumbnail_url` TEXT, `uploader` TEXT, "
                        + "`display_index` INTEGER NOT NULL,"
                        + "`stream_count` INTEGER)");
                database.execSQL("INSERT INTO `remote_playlists_tmp` (`uid`, `service_id`, "
                        + "`name`, `url`, `thumbnail_url`, `uploader`, `display_index`, "
                        + "`stream_count`)"
                        + "SELECT `uid`, `service_id`, `name`, `url`, `thumbnail_url`, `uploader`, "
                        + "-1, `stream_count` FROM `remote_playlists`");

                // Replace the old table, note that this also removes the index on the name which
                // we don't need anymore.
                database.execSQL("DROP TABLE `remote_playlists`");
                database.execSQL("ALTER TABLE `remote_playlists_tmp` RENAME TO `remote_playlists`");

                // Create index on the new table.
                database.execSQL("CREATE UNIQUE INDEX `index_remote_playlists_service_id_url` "
                        + "ON `remote_playlists` (`service_id`, `url`)");

                database.setTransactionSuccessful();
            } finally {
                database.endTransaction();
            }
>>>>>>> c915b6e6
        }
    };

    private Migrations() {
    }
}<|MERGE_RESOLUTION|>--- conflicted
+++ resolved
@@ -26,10 +26,8 @@
     public static final int DB_VER_6 = 6;
     public static final int DB_VER_7 = 7;
     public static final int DB_VER_8 = 8;
-<<<<<<< HEAD
-=======
     public static final int DB_VER_9 = 9;
->>>>>>> c915b6e6
+    public static final int DB_VER_10 = 10;
 
     private static final String TAG = Migrations.class.getName();
     public static final boolean DEBUG = MainActivity.DEBUG;
@@ -243,17 +241,21 @@
     public static final Migration MIGRATION_7_8 = new Migration(DB_VER_7, DB_VER_8) {
         @Override
         public void migrate(@NonNull final SupportSQLiteDatabase database) {
-<<<<<<< HEAD
             database.execSQL("CREATE TABLE `sponsorblock_whitelist` "
                     + "(`uploader` TEXT NOT NULL, PRIMARY KEY(`uploader`));");
-=======
+        }
+    };
+
+    public static final Migration MIGRATION_8_9 = new Migration(DB_VER_8, DB_VER_9) {
+        @Override
+        public void migrate(@NonNull final SupportSQLiteDatabase database) {
             database.execSQL("DELETE FROM search_history WHERE id NOT IN (SELECT id FROM (SELECT "
                     + "MIN(id) as id FROM search_history GROUP BY trim(search), service_id ) tmp)");
             database.execSQL("UPDATE search_history SET search = trim(search)");
         }
     };
 
-    public static final Migration MIGRATION_8_9 = new Migration(DB_VER_8, DB_VER_9) {
+    public static final Migration MIGRATION_9_10 = new Migration(DB_VER_9, DB_VER_10) {
         @Override
         public void migrate(@NonNull final SupportSQLiteDatabase database) {
             try {
@@ -306,7 +308,6 @@
             } finally {
                 database.endTransaction();
             }
->>>>>>> c915b6e6
         }
     };
 
