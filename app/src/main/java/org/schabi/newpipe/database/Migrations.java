package org.schabi.newpipe.database;

import android.util.Log;

import androidx.annotation.NonNull;
import androidx.room.migration.Migration;
import androidx.sqlite.db.SupportSQLiteDatabase;

import org.schabi.newpipe.MainActivity;

public final class Migrations {

    /////////////////////////////////////////////////////////////////////////////
    //  Test new migrations manually by importing a database from daily usage  //
    //  and checking if the migration works (Use the Database Inspector        //
    //  https://developer.android.com/studio/inspect/database).                //
    //  If you add a migration point it out in the pull request, so that       //
    //  others remember to test it themselves.                                 //
    /////////////////////////////////////////////////////////////////////////////

    public static final int DB_VER_1 = 1;
    public static final int DB_VER_2 = 2;
    public static final int DB_VER_3 = 3;
    public static final int DB_VER_4 = 4;
    public static final int DB_VER_5 = 5;
    public static final int DB_VER_6 = 6;
<<<<<<< HEAD
=======
    public static final int DB_VER_7 = 7;
    public static final int DB_VER_8 = 8;
>>>>>>> 3c0a200f

    private static final String TAG = Migrations.class.getName();
    public static final boolean DEBUG = MainActivity.DEBUG;

    public static final Migration MIGRATION_1_2 = new Migration(DB_VER_1, DB_VER_2) {
        @Override
        public void migrate(@NonNull final SupportSQLiteDatabase database) {
            if (DEBUG) {
                Log.d(TAG, "Start migrating database");
            }
            /*
             * Unfortunately these queries must be hardcoded due to the possibility of
             * schema and names changing at a later date, thus invalidating the older migration
             * scripts if they are not hardcoded.
             * */

            // Not much we can do about this, since room doesn't create tables before migration.
            // It's either this or blasting the entire database anew.
            database.execSQL("CREATE  INDEX `index_search_history_search` "
                    + "ON `search_history` (`search`)");
            database.execSQL("CREATE TABLE IF NOT EXISTS `streams` "
                    + "(`uid` INTEGER PRIMARY KEY AUTOINCREMENT NOT NULL, "
                    + "`service_id` INTEGER NOT NULL, `url` TEXT, `title` TEXT, "
                    + "`stream_type` TEXT, `duration` INTEGER, `uploader` TEXT, "
                    + "`thumbnail_url` TEXT)");
            database.execSQL("CREATE UNIQUE INDEX `index_streams_service_id_url` "
                    + "ON `streams` (`service_id`, `url`)");
            database.execSQL("CREATE TABLE IF NOT EXISTS `stream_history` "
                    + "(`stream_id` INTEGER NOT NULL, `access_date` INTEGER NOT NULL, "
                    + "`repeat_count` INTEGER NOT NULL, PRIMARY KEY(`stream_id`, `access_date`), "
                    + "FOREIGN KEY(`stream_id`) REFERENCES `streams`(`uid`) "
                    + "ON UPDATE CASCADE ON DELETE CASCADE )");
            database.execSQL("CREATE  INDEX `index_stream_history_stream_id` "
                    + "ON `stream_history` (`stream_id`)");
            database.execSQL("CREATE TABLE IF NOT EXISTS `stream_state` "
                    + "(`stream_id` INTEGER NOT NULL, `progress_time` INTEGER NOT NULL, "
                    + "PRIMARY KEY(`stream_id`), FOREIGN KEY(`stream_id`) "
                    + "REFERENCES `streams`(`uid`) ON UPDATE CASCADE ON DELETE CASCADE )");
            database.execSQL("CREATE TABLE IF NOT EXISTS `playlists` "
                    + "(`uid` INTEGER PRIMARY KEY AUTOINCREMENT NOT NULL, "
                    + "`name` TEXT, `thumbnail_url` TEXT)");
            database.execSQL("CREATE  INDEX `index_playlists_name` ON `playlists` (`name`)");
            database.execSQL("CREATE TABLE IF NOT EXISTS `playlist_stream_join` "
                    + "(`playlist_id` INTEGER NOT NULL, `stream_id` INTEGER NOT NULL, "
                    + "`join_index` INTEGER NOT NULL, PRIMARY KEY(`playlist_id`, `join_index`), "
                    + "FOREIGN KEY(`playlist_id`) REFERENCES `playlists`(`uid`) "
                    + "ON UPDATE CASCADE ON DELETE CASCADE DEFERRABLE INITIALLY DEFERRED, "
                    + "FOREIGN KEY(`stream_id`) REFERENCES `streams`(`uid`) "
                    + "ON UPDATE CASCADE ON DELETE CASCADE DEFERRABLE INITIALLY DEFERRED)");
            database.execSQL("CREATE UNIQUE INDEX "
                    + "`index_playlist_stream_join_playlist_id_join_index` "
                    + "ON `playlist_stream_join` (`playlist_id`, `join_index`)");
            database.execSQL("CREATE  INDEX `index_playlist_stream_join_stream_id` "
                    + "ON `playlist_stream_join` (`stream_id`)");
            database.execSQL("CREATE TABLE IF NOT EXISTS `remote_playlists` "
                    + "(`uid` INTEGER PRIMARY KEY AUTOINCREMENT NOT NULL, "
                    + "`service_id` INTEGER NOT NULL, `name` TEXT, `url` TEXT, "
                    + "`thumbnail_url` TEXT, `uploader` TEXT, `stream_count` INTEGER)");
            database.execSQL("CREATE  INDEX `index_remote_playlists_name` "
                    + "ON `remote_playlists` (`name`)");
            database.execSQL("CREATE UNIQUE INDEX `index_remote_playlists_service_id_url` "
                    + "ON `remote_playlists` (`service_id`, `url`)");

            // Populate streams table with existing entries in watch history
            // Latest data first, thus ignoring older entries with the same indices
            database.execSQL("INSERT OR IGNORE INTO streams (service_id, url, title, "
                    + "stream_type, duration, uploader, thumbnail_url) "

                    + "SELECT service_id, url, title, 'VIDEO_STREAM', duration, "
                    + "uploader, thumbnail_url "

                    + "FROM watch_history "
                    + "ORDER BY creation_date DESC");

            // Once the streams have PKs, join them with the normalized history table
            // and populate it with the remaining data from watch history
            database.execSQL("INSERT INTO stream_history (stream_id, access_date, repeat_count)"
                    + "SELECT uid, creation_date, 1 "
                    + "FROM watch_history INNER JOIN streams "
                    + "ON watch_history.service_id == streams.service_id "
                    + "AND watch_history.url == streams.url "
                    + "ORDER BY creation_date DESC");

            database.execSQL("DROP TABLE IF EXISTS watch_history");

            if (DEBUG) {
                Log.d(TAG, "Stop migrating database");
            }
        }
    };

    public static final Migration MIGRATION_2_3 = new Migration(DB_VER_2, DB_VER_3) {
        @Override
        public void migrate(@NonNull final SupportSQLiteDatabase database) {
            // Add NOT NULLs and new fields
            database.execSQL("CREATE TABLE IF NOT EXISTS streams_new "
                    + "(uid INTEGER PRIMARY KEY AUTOINCREMENT NOT NULL, "
                    + "service_id INTEGER NOT NULL, url TEXT NOT NULL, title TEXT NOT NULL, "
                    + "stream_type TEXT NOT NULL, duration INTEGER NOT NULL, "
                    + "uploader TEXT NOT NULL, thumbnail_url TEXT, view_count INTEGER, "
                    + "textual_upload_date TEXT, upload_date INTEGER, "
                    + "is_upload_date_approximation INTEGER)");

            database.execSQL("INSERT INTO streams_new (uid, service_id, url, title, stream_type, "
                    + "duration, uploader, thumbnail_url, view_count, textual_upload_date, "
                    + "upload_date, is_upload_date_approximation) "

                    + "SELECT uid, service_id, url, ifnull(title, ''), "
                    + "ifnull(stream_type, 'VIDEO_STREAM'), ifnull(duration, 0), "
                    + "ifnull(uploader, ''), ifnull(thumbnail_url, ''), NULL, NULL, NULL, NULL "

                    + "FROM streams WHERE url IS NOT NULL");

            database.execSQL("DROP TABLE streams");
            database.execSQL("ALTER TABLE streams_new RENAME TO streams");
            database.execSQL("CREATE UNIQUE INDEX index_streams_service_id_url "
                    + "ON streams (service_id, url)");

            // Tables for feed feature
            database.execSQL("CREATE TABLE IF NOT EXISTS feed "
                    + "(stream_id INTEGER NOT NULL, subscription_id INTEGER NOT NULL, "
                    + "PRIMARY KEY(stream_id, subscription_id), "
                    + "FOREIGN KEY(stream_id) REFERENCES streams(uid) "
                    + "ON UPDATE CASCADE ON DELETE CASCADE DEFERRABLE INITIALLY DEFERRED, "
                    + "FOREIGN KEY(subscription_id) REFERENCES subscriptions(uid) "
                    + "ON UPDATE CASCADE ON DELETE CASCADE DEFERRABLE INITIALLY DEFERRED)");
            database.execSQL("CREATE INDEX index_feed_subscription_id ON feed (subscription_id)");
            database.execSQL("CREATE TABLE IF NOT EXISTS feed_group "
                    + "(uid INTEGER PRIMARY KEY AUTOINCREMENT NOT NULL, name TEXT NOT NULL, "
                    + "icon_id INTEGER NOT NULL, sort_order INTEGER NOT NULL)");
            database.execSQL("CREATE INDEX index_feed_group_sort_order ON feed_group (sort_order)");
            database.execSQL("CREATE TABLE IF NOT EXISTS feed_group_subscription_join "
                    + "(group_id INTEGER NOT NULL, subscription_id INTEGER NOT NULL, "
                    + "PRIMARY KEY(group_id, subscription_id), "
                    + "FOREIGN KEY(group_id) REFERENCES feed_group(uid) "
                    + "ON UPDATE CASCADE ON DELETE CASCADE DEFERRABLE INITIALLY DEFERRED, "
                    + "FOREIGN KEY(subscription_id) REFERENCES subscriptions(uid) "
                    + "ON UPDATE CASCADE ON DELETE CASCADE DEFERRABLE INITIALLY DEFERRED)");
            database.execSQL("CREATE INDEX index_feed_group_subscription_join_subscription_id "
                    + "ON feed_group_subscription_join (subscription_id)");
            database.execSQL("CREATE TABLE IF NOT EXISTS feed_last_updated "
                    + "(subscription_id INTEGER NOT NULL, last_updated INTEGER, "
                    + "PRIMARY KEY(subscription_id), "
                    + "FOREIGN KEY(subscription_id) REFERENCES subscriptions(uid) "
                    + "ON UPDATE CASCADE ON DELETE CASCADE DEFERRABLE INITIALLY DEFERRED)");
        }
    };

    public static final Migration MIGRATION_3_4 = new Migration(DB_VER_3, DB_VER_4) {
        @Override
        public void migrate(@NonNull final SupportSQLiteDatabase database) {
            database.execSQL(
                    "ALTER TABLE streams ADD COLUMN uploader_url TEXT"
            );
        }
    };

    public static final Migration MIGRATION_4_5 = new Migration(DB_VER_4, DB_VER_5) {
        @Override
        public void migrate(@NonNull final SupportSQLiteDatabase database) {
            database.execSQL("ALTER TABLE `subscriptions` ADD COLUMN `notification_mode` "
                    + "INTEGER NOT NULL DEFAULT 0");
        }
    };

    public static final Migration MIGRATION_5_6 = new Migration(DB_VER_5, DB_VER_6) {
        @Override
        public void migrate(@NonNull final SupportSQLiteDatabase database) {
            try {
                database.beginTransaction();

                // Update playlists.
                // Create a temp table to initialize display_index.
                database.execSQL("CREATE TABLE `playlists_tmp` "
                        + "(`uid` INTEGER PRIMARY KEY AUTOINCREMENT NOT NULL, "
                        + "`name` TEXT, `thumbnail_url` TEXT,"
                        + "`display_index` INTEGER NOT NULL DEFAULT 0)");
                database.execSQL("INSERT INTO `playlists_tmp` (`uid`, `name`, `thumbnail_url`)"
                        + "SELECT `uid`, `name`, `thumbnail_url` FROM `playlists`");

                // Replace the old table.
                database.execSQL("DROP TABLE `playlists`");
                database.execSQL("ALTER TABLE `playlists_tmp` RENAME TO `playlists`");

                // Create index on the new table.
                database.execSQL("CREATE INDEX `index_playlists_name` ON `playlists` (`name`)");


                // Update remote_playlists.
                // Create a temp table to initialize display_index.
                database.execSQL("CREATE TABLE `remote_playlists_tmp` "
                        + "(`uid` INTEGER PRIMARY KEY AUTOINCREMENT NOT NULL, "
                        + "`service_id` INTEGER NOT NULL, `name` TEXT, `url` TEXT, "
                        + "`thumbnail_url` TEXT, `uploader` TEXT, "
                        + "`display_index` INTEGER NOT NULL DEFAULT 0,"
                        + "`stream_count` INTEGER)");
                database.execSQL("INSERT INTO `remote_playlists_tmp` (`uid`, `service_id`, "
                        + "`name`, `url`, `thumbnail_url`, `uploader`, `stream_count`)"
                        + "SELECT `uid`, `service_id`, `name`, `url`, `thumbnail_url`, `uploader`, "
                        + "`stream_count` FROM `remote_playlists`");

                // Replace the old table.
                database.execSQL("DROP TABLE `remote_playlists`");
                database.execSQL("ALTER TABLE `remote_playlists_tmp` RENAME TO `remote_playlists`");

                // Create index on the new table.
                database.execSQL("CREATE INDEX `index_remote_playlists_name` "
                        + "ON `remote_playlists` (`name`)");
                database.execSQL("CREATE UNIQUE INDEX `index_remote_playlists_service_id_url` "
                        + "ON `remote_playlists` (`service_id`, `url`)");

                database.setTransactionSuccessful();
            } finally {
                database.endTransaction();
            }
        }
    };

    public static final Migration MIGRATION_5_6 = new Migration(DB_VER_5, DB_VER_6) {
        @Override
        public void migrate(@NonNull final SupportSQLiteDatabase database) {
            database.execSQL("ALTER TABLE `playlists` ADD COLUMN `is_thumbnail_permanent` "
                    + "INTEGER NOT NULL DEFAULT 0");
        }
    };

    public static final Migration MIGRATION_6_7 = new Migration(DB_VER_6, DB_VER_7) {
        @Override
        public void migrate(@NonNull final SupportSQLiteDatabase database) {
            // Create a new column thumbnail_stream_id
            database.execSQL("ALTER TABLE `playlists` ADD COLUMN `thumbnail_stream_id` "
                    + "INTEGER NOT NULL DEFAULT -1");

            // Migrate the thumbnail_url to the thumbnail_stream_id
            database.execSQL("UPDATE playlists SET thumbnail_stream_id = ("
                    + " SELECT CASE WHEN COUNT(*) != 0 then stream_uid ELSE -1 END"
                    + " FROM ("
                    + " SELECT p.uid AS playlist_uid, s.uid AS stream_uid"
                    + " FROM playlists p"
                    + " LEFT JOIN playlist_stream_join ps ON p.uid = ps.playlist_id"
                    + " LEFT JOIN streams s ON s.uid = ps.stream_id"
                    + " WHERE s.thumbnail_url = p.thumbnail_url) AS temporary_table"
                    + " WHERE playlist_uid = playlists.uid)");

            // Remove the thumbnail_url field in the playlist table
            database.execSQL("CREATE TABLE IF NOT EXISTS `playlists_new`"
                    + "(uid INTEGER PRIMARY KEY AUTOINCREMENT NOT NULL, "
                    + "name TEXT, "
                    + "is_thumbnail_permanent INTEGER NOT NULL, "
                    + "thumbnail_stream_id INTEGER NOT NULL)");

            database.execSQL("INSERT INTO playlists_new"
                    + " SELECT uid, name, is_thumbnail_permanent, thumbnail_stream_id "
                    + " FROM playlists");


            database.execSQL("DROP TABLE playlists");
            database.execSQL("ALTER TABLE playlists_new RENAME TO playlists");
            database.execSQL("CREATE INDEX IF NOT EXISTS "
                    + "`index_playlists_name` ON `playlists` (`name`)");
        }
    };

    public static final Migration MIGRATION_7_8 = new Migration(DB_VER_7, DB_VER_8) {
        @Override
        public void migrate(@NonNull final SupportSQLiteDatabase database) {
            database.execSQL("DELETE FROM search_history WHERE id NOT IN (SELECT id FROM (SELECT "
                    + "MIN(id) as id FROM search_history GROUP BY trim(search), service_id ) tmp)");
            database.execSQL("UPDATE search_history SET search = trim(search)");
        }
    };

    private Migrations() {
    }
}<|MERGE_RESOLUTION|>--- conflicted
+++ resolved
@@ -24,11 +24,9 @@
     public static final int DB_VER_4 = 4;
     public static final int DB_VER_5 = 5;
     public static final int DB_VER_6 = 6;
-<<<<<<< HEAD
-=======
     public static final int DB_VER_7 = 7;
     public static final int DB_VER_8 = 8;
->>>>>>> 3c0a200f
+    public static final int DB_VER_9 = 9;
 
     private static final String TAG = Migrations.class.getName();
     public static final boolean DEBUG = MainActivity.DEBUG;
@@ -197,6 +195,60 @@
     public static final Migration MIGRATION_5_6 = new Migration(DB_VER_5, DB_VER_6) {
         @Override
         public void migrate(@NonNull final SupportSQLiteDatabase database) {
+            database.execSQL("ALTER TABLE `playlists` ADD COLUMN `is_thumbnail_permanent` "
+                    + "INTEGER NOT NULL DEFAULT 0");
+        }
+    };
+
+    public static final Migration MIGRATION_6_7 = new Migration(DB_VER_6, DB_VER_7) {
+        @Override
+        public void migrate(@NonNull final SupportSQLiteDatabase database) {
+            // Create a new column thumbnail_stream_id
+            database.execSQL("ALTER TABLE `playlists` ADD COLUMN `thumbnail_stream_id` "
+                    + "INTEGER NOT NULL DEFAULT -1");
+
+            // Migrate the thumbnail_url to the thumbnail_stream_id
+            database.execSQL("UPDATE playlists SET thumbnail_stream_id = ("
+                    + " SELECT CASE WHEN COUNT(*) != 0 then stream_uid ELSE -1 END"
+                    + " FROM ("
+                    + " SELECT p.uid AS playlist_uid, s.uid AS stream_uid"
+                    + " FROM playlists p"
+                    + " LEFT JOIN playlist_stream_join ps ON p.uid = ps.playlist_id"
+                    + " LEFT JOIN streams s ON s.uid = ps.stream_id"
+                    + " WHERE s.thumbnail_url = p.thumbnail_url) AS temporary_table"
+                    + " WHERE playlist_uid = playlists.uid)");
+
+            // Remove the thumbnail_url field in the playlist table
+            database.execSQL("CREATE TABLE IF NOT EXISTS `playlists_new`"
+                    + "(uid INTEGER PRIMARY KEY AUTOINCREMENT NOT NULL, "
+                    + "name TEXT, "
+                    + "is_thumbnail_permanent INTEGER NOT NULL, "
+                    + "thumbnail_stream_id INTEGER NOT NULL)");
+
+            database.execSQL("INSERT INTO playlists_new"
+                    + " SELECT uid, name, is_thumbnail_permanent, thumbnail_stream_id "
+                    + " FROM playlists");
+
+
+            database.execSQL("DROP TABLE playlists");
+            database.execSQL("ALTER TABLE playlists_new RENAME TO playlists");
+            database.execSQL("CREATE INDEX IF NOT EXISTS "
+                    + "`index_playlists_name` ON `playlists` (`name`)");
+        }
+    };
+
+    public static final Migration MIGRATION_7_8 = new Migration(DB_VER_7, DB_VER_8) {
+        @Override
+        public void migrate(@NonNull final SupportSQLiteDatabase database) {
+            database.execSQL("DELETE FROM search_history WHERE id NOT IN (SELECT id FROM (SELECT "
+                    + "MIN(id) as id FROM search_history GROUP BY trim(search), service_id ) tmp)");
+            database.execSQL("UPDATE search_history SET search = trim(search)");
+        }
+    };
+
+    public static final Migration MIGRATION_8_9 = new Migration(DB_VER_8, DB_VER_9) {
+        @Override
+        public void migrate(@NonNull final SupportSQLiteDatabase database) {
             try {
                 database.beginTransaction();
 
@@ -204,10 +256,13 @@
                 // Create a temp table to initialize display_index.
                 database.execSQL("CREATE TABLE `playlists_tmp` "
                         + "(`uid` INTEGER PRIMARY KEY AUTOINCREMENT NOT NULL, "
-                        + "`name` TEXT, `thumbnail_url` TEXT,"
+                        + "`name` TEXT, `is_thumbnail_permanent` INTEGER NOT NULL, "
+                        + "`thumbnail_stream_id` INTEGER NOT NULL, "
                         + "`display_index` INTEGER NOT NULL DEFAULT 0)");
-                database.execSQL("INSERT INTO `playlists_tmp` (`uid`, `name`, `thumbnail_url`)"
-                        + "SELECT `uid`, `name`, `thumbnail_url` FROM `playlists`");
+                database.execSQL("INSERT INTO `playlists_tmp` "
+                        + "(`uid`, `name`, `is_thumbnail_permanent`, `thumbnail_stream_id`) "
+                        + "SELECT `uid`, `name`, `is_thumbnail_permanent`, `thumbnail_stream_id` "
+                        + "FROM `playlists`");
 
                 // Replace the old table.
                 database.execSQL("DROP TABLE `playlists`");
@@ -247,60 +302,6 @@
         }
     };
 
-    public static final Migration MIGRATION_5_6 = new Migration(DB_VER_5, DB_VER_6) {
-        @Override
-        public void migrate(@NonNull final SupportSQLiteDatabase database) {
-            database.execSQL("ALTER TABLE `playlists` ADD COLUMN `is_thumbnail_permanent` "
-                    + "INTEGER NOT NULL DEFAULT 0");
-        }
-    };
-
-    public static final Migration MIGRATION_6_7 = new Migration(DB_VER_6, DB_VER_7) {
-        @Override
-        public void migrate(@NonNull final SupportSQLiteDatabase database) {
-            // Create a new column thumbnail_stream_id
-            database.execSQL("ALTER TABLE `playlists` ADD COLUMN `thumbnail_stream_id` "
-                    + "INTEGER NOT NULL DEFAULT -1");
-
-            // Migrate the thumbnail_url to the thumbnail_stream_id
-            database.execSQL("UPDATE playlists SET thumbnail_stream_id = ("
-                    + " SELECT CASE WHEN COUNT(*) != 0 then stream_uid ELSE -1 END"
-                    + " FROM ("
-                    + " SELECT p.uid AS playlist_uid, s.uid AS stream_uid"
-                    + " FROM playlists p"
-                    + " LEFT JOIN playlist_stream_join ps ON p.uid = ps.playlist_id"
-                    + " LEFT JOIN streams s ON s.uid = ps.stream_id"
-                    + " WHERE s.thumbnail_url = p.thumbnail_url) AS temporary_table"
-                    + " WHERE playlist_uid = playlists.uid)");
-
-            // Remove the thumbnail_url field in the playlist table
-            database.execSQL("CREATE TABLE IF NOT EXISTS `playlists_new`"
-                    + "(uid INTEGER PRIMARY KEY AUTOINCREMENT NOT NULL, "
-                    + "name TEXT, "
-                    + "is_thumbnail_permanent INTEGER NOT NULL, "
-                    + "thumbnail_stream_id INTEGER NOT NULL)");
-
-            database.execSQL("INSERT INTO playlists_new"
-                    + " SELECT uid, name, is_thumbnail_permanent, thumbnail_stream_id "
-                    + " FROM playlists");
-
-
-            database.execSQL("DROP TABLE playlists");
-            database.execSQL("ALTER TABLE playlists_new RENAME TO playlists");
-            database.execSQL("CREATE INDEX IF NOT EXISTS "
-                    + "`index_playlists_name` ON `playlists` (`name`)");
-        }
-    };
-
-    public static final Migration MIGRATION_7_8 = new Migration(DB_VER_7, DB_VER_8) {
-        @Override
-        public void migrate(@NonNull final SupportSQLiteDatabase database) {
-            database.execSQL("DELETE FROM search_history WHERE id NOT IN (SELECT id FROM (SELECT "
-                    + "MIN(id) as id FROM search_history GROUP BY trim(search), service_id ) tmp)");
-            database.execSQL("UPDATE search_history SET search = trim(search)");
-        }
-    };
-
     private Migrations() {
     }
 }