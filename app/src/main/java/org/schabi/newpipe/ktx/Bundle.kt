--- conflicted
+++ resolved
@@ -1,30 +1,9 @@
 package org.schabi.newpipe.ktx
 
-import android.os.Build
 import android.os.Bundle
 import androidx.core.os.BundleCompat
 import java.io.Serializable
-<<<<<<< HEAD
-import kotlin.reflect.safeCast
-
-inline fun <reified T : Parcelable> Bundle.parcelableArrayList(key: String?): ArrayList<T>? {
-    return BundleCompat.getParcelableArrayList(this, key, T::class.java)
-}
-
-inline fun <reified T : Serializable> Bundle.serializable(key: String?): T? {
-    return getSerializable(this, key, T::class.java)
-}
-
-fun <T : Serializable> getSerializable(bundle: Bundle, key: String?, clazz: Class<T>): T? {
-    return if (Build.VERSION.SDK_INT >= Build.VERSION_CODES.UPSIDE_DOWN_CAKE) {
-        bundle.getSerializable(key, clazz)
-    } else {
-        @Suppress("DEPRECATION")
-        clazz.kotlin.safeCast(bundle.getSerializable(key))
-    }
-=======
 
 inline fun <reified T : Serializable> Bundle.serializable(key: String?): T? {
     return BundleCompat.getSerializable(this, key, T::class.java)
->>>>>>> fbafdeb2
 }