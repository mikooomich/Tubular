--- conflicted
+++ resolved
@@ -293,18 +293,13 @@
         }
     }
 
-<<<<<<< HEAD
     public void playAudio() {
         boolean b = true;//todo: replace with preference
         Intent intent;
         if (b)//internal (background) music player: explicit intent
         {
             intent = new Intent(activity, BackgroundPlayer.class);
-=======
-    private void playAudio() {
-        Intent intent = new Intent();
-        try {
->>>>>>> 2e4e9939
+
             intent.setAction(Intent.ACTION_VIEW);
             intent.setDataAndType(Uri.parse(audioStream.url),
                     MediaFormat.getMimeById(audioStream.format));
