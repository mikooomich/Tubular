package org.schabi.newpipe.ui.components.items.stream

import androidx.annotation.StringRes
import androidx.compose.material3.DropdownMenu
import androidx.compose.material3.DropdownMenuItem
import androidx.compose.material3.MaterialTheme
import androidx.compose.material3.Text
import androidx.compose.runtime.Composable
import androidx.compose.ui.platform.LocalContext
import androidx.compose.ui.res.stringResource
import androidx.lifecycle.viewmodel.compose.viewModel
import org.schabi.newpipe.R
import org.schabi.newpipe.database.stream.model.StreamEntity
import org.schabi.newpipe.download.DownloadDialog
import org.schabi.newpipe.extractor.stream.StreamInfoItem
import org.schabi.newpipe.ktx.findFragmentActivity
import org.schabi.newpipe.local.dialog.PlaylistAppendDialog
import org.schabi.newpipe.local.dialog.PlaylistDialog
import org.schabi.newpipe.player.helper.PlayerHolder
import org.schabi.newpipe.util.NavigationHelper
import org.schabi.newpipe.util.SparseItemUtil
import org.schabi.newpipe.util.external_communication.ShareUtils
import org.schabi.newpipe.viewmodels.StreamViewModel

@Composable
fun StreamMenu(
    stream: StreamInfoItem,
    expanded: Boolean,
    onDismissRequest: () -> Unit
) {
    val context = LocalContext.current
    val streamViewModel = viewModel<StreamViewModel>()
    val playerHolder = PlayerHolder.getInstance()

    DropdownMenu(expanded = expanded, onDismissRequest = onDismissRequest) {
        if (playerHolder.isPlayQueueReady) {
            StreamMenuItem(
                text = R.string.enqueue_stream,
                onClick = {
                    onDismissRequest()
                    SparseItemUtil.fetchItemInfoIfSparse(context, stream) {
                        NavigationHelper.enqueueOnPlayer(context, it)
                    }
                }
            )

            if (playerHolder.queuePosition < playerHolder.queueSize - 1) {
                StreamMenuItem(
                    text = R.string.enqueue_next_stream,
                    onClick = {
                        onDismissRequest()
                        SparseItemUtil.fetchItemInfoIfSparse(context, stream) {
                            NavigationHelper.enqueueNextOnPlayer(context, it)
                        }
                    }
                )
            }
        }

        StreamMenuItem(
            text = R.string.start_here_on_background,
            onClick = {
                onDismissRequest()
                SparseItemUtil.fetchItemInfoIfSparse(context, stream) {
                    NavigationHelper.playOnBackgroundPlayer(context, it, true)
                }
            }
        )
        StreamMenuItem(
            text = R.string.start_here_on_popup,
            onClick = {
                onDismissRequest()
                SparseItemUtil.fetchItemInfoIfSparse(context, stream) {
                    NavigationHelper.playOnPopupPlayer(context, it, true)
                }
            }
        )
        StreamMenuItem(
            text = R.string.download,
            onClick = {
                onDismissRequest()
                SparseItemUtil.fetchStreamInfoAndSaveToDatabase(
                    context, stream.serviceId, stream.url
                ) { info ->
                    // TODO: Use an AlertDialog composable instead.
                    val downloadDialog = DownloadDialog(context, info)
                    val fragmentManager = context.findFragmentActivity().supportFragmentManager
                    downloadDialog.show(fragmentManager, "downloadDialog")
                }
            }
        )
        StreamMenuItem(
            text = R.string.add_to_playlist,
            onClick = {
                onDismissRequest()
                val list = listOf(StreamEntity(stream))
                PlaylistDialog.createCorrespondingDialog(context, list) { dialog ->
                    val tag = if (dialog is PlaylistAppendDialog) "append" else "create"
<<<<<<< HEAD
                    val fragmentManager = context.findFragmentActivity().supportFragmentManager
                    dialog.show(fragmentManager, "StreamDialogEntry@${tag}_playlist")
=======
                    dialog.show(
                        context.findFragmentActivity().supportFragmentManager,
                        "StreamDialogEntry@${tag}_playlist"
                    )
>>>>>>> 295f719b
                }
            }
        )
        StreamMenuItem(
            text = R.string.share,
            onClick = {
                onDismissRequest()
                ShareUtils.shareText(context, stream.name, stream.url, stream.thumbnails)
            }
        )
        StreamMenuItem(
            text = R.string.open_in_browser,
            onClick = {
                onDismissRequest()
                ShareUtils.openUrlInBrowser(context, stream.url)
            }
        )
        StreamMenuItem(
            text = R.string.mark_as_watched,
            onClick = {
                onDismissRequest()
                streamViewModel.markAsWatched(stream)
            }
        )
        StreamMenuItem(
            text = R.string.show_channel_details,
            onClick = {
                onDismissRequest()
                SparseItemUtil.fetchUploaderUrlIfSparse(
                    context, stream.serviceId, stream.url, stream.uploaderUrl
                ) { url ->
<<<<<<< HEAD
                    NavigationHelper.openChannelFragment(context.findFragmentActivity(), stream, url)
=======
                    val activity = context.findFragmentActivity()
                    NavigationHelper.openChannelFragment(activity, stream, url)
>>>>>>> 295f719b
                }
            }
        )
    }
}

@Composable
private fun StreamMenuItem(
    @StringRes text: Int,
    onClick: () -> Unit
) {
    DropdownMenuItem(
        text = {
            Text(text = stringResource(text), color = MaterialTheme.colorScheme.onBackground)
        },
        onClick = onClick
    )
}<|MERGE_RESOLUTION|>--- conflicted
+++ resolved
@@ -96,15 +96,10 @@
                 val list = listOf(StreamEntity(stream))
                 PlaylistDialog.createCorrespondingDialog(context, list) { dialog ->
                     val tag = if (dialog is PlaylistAppendDialog) "append" else "create"
-<<<<<<< HEAD
-                    val fragmentManager = context.findFragmentActivity().supportFragmentManager
-                    dialog.show(fragmentManager, "StreamDialogEntry@${tag}_playlist")
-=======
                     dialog.show(
                         context.findFragmentActivity().supportFragmentManager,
                         "StreamDialogEntry@${tag}_playlist"
                     )
->>>>>>> 295f719b
                 }
             }
         )
@@ -136,12 +131,8 @@
                 SparseItemUtil.fetchUploaderUrlIfSparse(
                     context, stream.serviceId, stream.url, stream.uploaderUrl
                 ) { url ->
-<<<<<<< HEAD
-                    NavigationHelper.openChannelFragment(context.findFragmentActivity(), stream, url)
-=======
                     val activity = context.findFragmentActivity()
                     NavigationHelper.openChannelFragment(activity, stream, url)
->>>>>>> 295f719b
                 }
             }
         )
