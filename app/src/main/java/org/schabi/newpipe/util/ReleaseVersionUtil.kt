--- conflicted
+++ resolved
@@ -12,77 +12,6 @@
 
 object ReleaseVersionUtil {
     // Public key of the certificate that is used in NewPipe release versions
-<<<<<<< HEAD
-    private const val RELEASE_CERT_PUBLIC_KEY_SHA1 =
-        "B0:2E:90:7C:1C:D6:FC:57:C3:35:F0:88:D0:8F:50:5F:94:E4:D2:15"
-
-    // TODO: no longer using this since this checks Github now... do we still need this?
-    @JvmStatic
-    fun isReleaseApk(): Boolean {
-        return certificateSHA1Fingerprint == RELEASE_CERT_PUBLIC_KEY_SHA1
-    }
-
-    /**
-     * Method to get the APK's SHA1 key. See https://stackoverflow.com/questions/9293019/#22506133.
-     *
-     * @return String with the APK's SHA1 fingerprint in hexadecimal
-     */
-    private val certificateSHA1Fingerprint: String
-        get() {
-            val app = App.getApp()
-            val signatures: List<Signature> = try {
-                PackageInfoCompat.getSignatures(app.packageManager, app.packageName)
-            } catch (e: PackageManager.NameNotFoundException) {
-                showRequestError(app, e, "Could not find package info")
-                return ""
-            }
-            if (signatures.isEmpty()) {
-                return ""
-            }
-            val x509cert = try {
-                val cf = CertificateFactory.getInstance("X509")
-                cf.generateCertificate(signatures[0].toByteArray().inputStream()) as X509Certificate
-            } catch (e: CertificateException) {
-                showRequestError(app, e, "Certificate error")
-                return ""
-            }
-
-            return try {
-                val md = MessageDigest.getInstance("SHA1")
-                val publicKey = md.digest(x509cert.encoded)
-                byte2HexFormatted(publicKey)
-            } catch (e: NoSuchAlgorithmException) {
-                showRequestError(app, e, "Could not retrieve SHA1 key")
-                ""
-            } catch (e: CertificateEncodingException) {
-                showRequestError(app, e, "Could not retrieve SHA1 key")
-                ""
-            }
-        }
-
-    private fun byte2HexFormatted(arr: ByteArray): String {
-        val str = StringBuilder(arr.size * 2)
-        for (i in arr.indices) {
-            var h = Integer.toHexString(arr[i].toInt())
-            val l = h.length
-            if (l == 1) {
-                h = "0$h"
-            }
-            if (l > 2) {
-                h = h.substring(l - 2, l)
-            }
-            str.append(h.uppercase())
-            if (i < arr.size - 1) {
-                str.append(':')
-            }
-        }
-        return str.toString()
-    }
-
-    private fun showRequestError(app: App, e: Exception, request: String) {
-        createNotification(
-            app, ErrorInfo(e, UserAction.CHECK_FOR_NEW_APP_VERSION, request)
-=======
     private const val RELEASE_CERT_PUBLIC_KEY_SHA256 =
         "cb84069bd68116bafae5ee4ee5b08a567aa6d898404e7cb12f9e756df5cf5cab"
 
@@ -91,7 +20,6 @@
         @Suppress("NewApi")
         val certificates = mapOf(
             RELEASE_CERT_PUBLIC_KEY_SHA256.hexToByteArray() to PackageManager.CERT_INPUT_SHA256
->>>>>>> c915b6e6
         )
         val app = App.getApp()
         try {
