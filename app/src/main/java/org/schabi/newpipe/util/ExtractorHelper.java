/*
 * Copyright 2017 Mauricio Colli <mauriciocolli@outlook.com>
 * ExtractorHelper.java is part of NewPipe
 *
 * License: GPL-3.0+
 * This program is free software: you can redistribute it and/or modify
 * it under the terms of the GNU General Public License as published by
 * the Free Software Foundation, either version 3 of the License, or
 * (at your option) any later version.
 *
 * This program is distributed in the hope that it will be useful,
 * but WITHOUT ANY WARRANTY; without even the implied warranty of
 * MERCHANTABILITY or FITNESS FOR A PARTICULAR PURPOSE.  See the
 * GNU General Public License for more details.
 *
 * You should have received a copy of the GNU General Public License
 * along with this program. If not, see <http://www.gnu.org/licenses/>.
 */

package org.schabi.newpipe.util;

import static org.schabi.newpipe.extractor.utils.Utils.isNullOrEmpty;
import static org.schabi.newpipe.util.text.TextLinkifier.SET_LINK_MOVEMENT_METHOD;

import android.content.Context;
import android.content.SharedPreferences;
import android.util.Log;
import android.view.View;
import android.widget.TextView;

import androidx.annotation.NonNull;
import androidx.annotation.Nullable;
import androidx.core.text.HtmlCompat;
import androidx.preference.PreferenceManager;

import org.schabi.newpipe.MainActivity;
import org.schabi.newpipe.R;
import org.schabi.newpipe.extractor.Info;
import org.schabi.newpipe.extractor.InfoItem;
import org.schabi.newpipe.extractor.ListExtractor.InfoItemsPage;
import org.schabi.newpipe.extractor.MetaInfo;
import org.schabi.newpipe.extractor.NewPipe;
import org.schabi.newpipe.extractor.Page;
import org.schabi.newpipe.extractor.channel.ChannelInfo;
import org.schabi.newpipe.extractor.channel.tabs.ChannelTabInfo;
import org.schabi.newpipe.extractor.comments.CommentsInfo;
import org.schabi.newpipe.extractor.comments.CommentsInfoItem;
import org.schabi.newpipe.extractor.kiosk.KioskInfo;
import org.schabi.newpipe.extractor.linkhandler.ListLinkHandler;
import org.schabi.newpipe.extractor.playlist.PlaylistInfo;
import org.schabi.newpipe.extractor.returnyoutubedislike.ReturnYouTubeDislikeApiSettings;
import org.schabi.newpipe.extractor.search.SearchInfo;
import org.schabi.newpipe.extractor.sponsorblock.SponsorBlockApiSettings;
import org.schabi.newpipe.extractor.stream.StreamInfo;
import org.schabi.newpipe.extractor.stream.StreamInfoItem;
import org.schabi.newpipe.extractor.suggestion.SuggestionExtractor;
import org.schabi.newpipe.util.text.TextLinkifier;

import java.util.Collections;
import java.util.List;

import io.reactivex.rxjava3.core.Maybe;
import io.reactivex.rxjava3.core.Single;
import io.reactivex.rxjava3.disposables.CompositeDisposable;

public final class ExtractorHelper {
    private static final String TAG = ExtractorHelper.class.getSimpleName();
    private static final InfoCache CACHE = InfoCache.getInstance();

    private ExtractorHelper() {
        //no instance
    }

    private static void checkServiceId(final int serviceId) {
        if (serviceId == Constants.NO_SERVICE_ID) {
            throw new IllegalArgumentException("serviceId is NO_SERVICE_ID");
        }
    }

    public static Single<SearchInfo> searchFor(final int serviceId, final String searchString,
                                               final List<String> contentFilter,
                                               final String sortFilter) {
        checkServiceId(serviceId);
        return Single.fromCallable(() ->
                SearchInfo.getInfo(NewPipe.getService(serviceId),
                        NewPipe.getService(serviceId)
                                .getSearchQHFactory()
                                .fromQuery(searchString, contentFilter, sortFilter)));
    }

    public static Single<InfoItemsPage<InfoItem>> getMoreSearchItems(
            final int serviceId,
            final String searchString,
            final List<String> contentFilter,
            final String sortFilter,
            final Page page) {
        checkServiceId(serviceId);
        return Single.fromCallable(() ->
                SearchInfo.getMoreItems(NewPipe.getService(serviceId),
                        NewPipe.getService(serviceId)
                                .getSearchQHFactory()
                                .fromQuery(searchString, contentFilter, sortFilter), page));

    }

    public static Single<List<String>> suggestionsFor(final int serviceId, final String query) {
        checkServiceId(serviceId);
        return Single.fromCallable(() -> {
            final SuggestionExtractor extractor = NewPipe.getService(serviceId)
                    .getSuggestionExtractor();
            return extractor != null
                    ? extractor.suggestionList(query)
                    : Collections.emptyList();
        });
    }

    public static Single<StreamInfo> getStreamInfo(final Context context,
                                                   final int serviceId,
                                                   final String url,
                                                   final boolean forceLoad) {
        checkServiceId(serviceId);
<<<<<<< HEAD
        return checkCache(forceLoad, serviceId, url, InfoItem.InfoType.STREAM,
                Single.fromCallable(() -> StreamInfo.getInfo(
                        NewPipe.getService(serviceId),
                        url,
                        buildSponsorBlockApiSettings(context),
                        buildReturnYouTubeDislikeApiSettings(context))));
=======
        return checkCache(forceLoad, serviceId, url, InfoCache.Type.STREAM,
                Single.fromCallable(() -> StreamInfo.getInfo(NewPipe.getService(serviceId), url)));
>>>>>>> c915b6e6
    }

    private static ReturnYouTubeDislikeApiSettings buildReturnYouTubeDislikeApiSettings(
            final Context context) {
        final SharedPreferences prefs = PreferenceManager.getDefaultSharedPreferences(context);

        final boolean isRydEnabled = prefs.getBoolean(context
                .getString(R.string.return_youtube_dislike_enable_key), false);

        if (!isRydEnabled) {
            return null;
        }

        final ReturnYouTubeDislikeApiSettings result = new ReturnYouTubeDislikeApiSettings();
        result.apiUrl =
                prefs.getString(
                        context.getString(R.string.return_youtube_dislike_api_url_key), null);

        return result;
    }

    public static Single<ChannelInfo> getChannelInfo(final int serviceId,
                                                     final String url,
                                                     final boolean forceLoad) {
        checkServiceId(serviceId);
        return checkCache(forceLoad, serviceId, url, InfoCache.Type.CHANNEL,
                Single.fromCallable(() ->
                        ChannelInfo.getInfo(NewPipe.getService(serviceId), url)));
    }

    public static Single<ChannelTabInfo> getChannelTab(final int serviceId,
                                                       final ListLinkHandler listLinkHandler,
                                                       final boolean forceLoad) {
        checkServiceId(serviceId);
        return checkCache(forceLoad, serviceId,
                listLinkHandler.getUrl(), InfoCache.Type.CHANNEL_TAB,
                Single.fromCallable(() ->
                        ChannelTabInfo.getInfo(NewPipe.getService(serviceId), listLinkHandler)));
    }

    public static Single<InfoItemsPage<InfoItem>> getMoreChannelTabItems(
            final int serviceId,
            final ListLinkHandler listLinkHandler,
            final Page nextPage) {
        checkServiceId(serviceId);
        return Single.fromCallable(() ->
                ChannelTabInfo.getMoreItems(NewPipe.getService(serviceId),
                        listLinkHandler, nextPage));
    }

    public static Single<CommentsInfo> getCommentsInfo(final int serviceId,
                                                       final String url,
                                                       final boolean forceLoad) {
        checkServiceId(serviceId);
        return checkCache(forceLoad, serviceId, url, InfoCache.Type.COMMENTS,
                Single.fromCallable(() ->
                        CommentsInfo.getInfo(NewPipe.getService(serviceId), url)));
    }

    public static Single<InfoItemsPage<CommentsInfoItem>> getMoreCommentItems(
            final int serviceId,
            final CommentsInfo info,
            final Page nextPage) {
        checkServiceId(serviceId);
        return Single.fromCallable(() ->
                CommentsInfo.getMoreItems(NewPipe.getService(serviceId), info, nextPage));
    }

    public static Single<InfoItemsPage<CommentsInfoItem>> getMoreCommentItems(
            final int serviceId,
            final String url,
            final Page nextPage) {
        checkServiceId(serviceId);
        return Single.fromCallable(() ->
                CommentsInfo.getMoreItems(NewPipe.getService(serviceId), url, nextPage));
    }

    public static Single<PlaylistInfo> getPlaylistInfo(final int serviceId,
                                                       final String url,
                                                       final boolean forceLoad) {
        checkServiceId(serviceId);
        return checkCache(forceLoad, serviceId, url, InfoCache.Type.PLAYLIST,
                Single.fromCallable(() ->
                        PlaylistInfo.getInfo(NewPipe.getService(serviceId), url)));
    }

    public static Single<InfoItemsPage<StreamInfoItem>> getMorePlaylistItems(final int serviceId,
                                                                             final String url,
                                                                             final Page nextPage) {
        checkServiceId(serviceId);
        return Single.fromCallable(() ->
                PlaylistInfo.getMoreItems(NewPipe.getService(serviceId), url, nextPage));
    }

    public static Single<KioskInfo> getKioskInfo(final int serviceId,
                                                 final String url,
                                                 final boolean forceLoad) {
        return checkCache(forceLoad, serviceId, url, InfoCache.Type.KIOSK,
                Single.fromCallable(() -> KioskInfo.getInfo(NewPipe.getService(serviceId), url)));
    }

    public static Single<InfoItemsPage<StreamInfoItem>> getMoreKioskItems(final int serviceId,
                                                                          final String url,
                                                                          final Page nextPage) {
        return Single.fromCallable(() ->
                KioskInfo.getMoreItems(NewPipe.getService(serviceId), url, nextPage));
    }

    /*//////////////////////////////////////////////////////////////////////////
    // Cache
    //////////////////////////////////////////////////////////////////////////*/

    /**
     * Check if we can load it from the cache (forceLoad parameter), if we can't,
     * load from the network (Single loadFromNetwork)
     * and put the results in the cache.
     *
     * @param <I>             the item type's class that extends {@link Info}
     * @param forceLoad       whether to force loading from the network instead of from the cache
     * @param serviceId       the service to load from
     * @param url             the URL to load
     * @param cacheType       the {@link InfoCache.Type} of the item
     * @param loadFromNetwork the {@link Single} to load the item from the network
     * @return a {@link Single} that loads the item
     */
    private static <I extends Info> Single<I> checkCache(final boolean forceLoad,
                                                         final int serviceId,
                                                         @NonNull final String url,
                                                         @NonNull final InfoCache.Type cacheType,
                                                         @NonNull final Single<I> loadFromNetwork) {
        checkServiceId(serviceId);
        final Single<I> actualLoadFromNetwork = loadFromNetwork
                .doOnSuccess(info -> CACHE.putInfo(serviceId, url, info, cacheType));

        final Single<I> load;
        if (forceLoad) {
            CACHE.removeInfo(serviceId, url, cacheType);
            load = actualLoadFromNetwork;
        } else {
            load = Maybe.concat(ExtractorHelper.loadFromCache(serviceId, url, cacheType),
                            actualLoadFromNetwork.toMaybe())
                    .firstElement() // Take the first valid
                    .toSingle();
        }

        return load;
    }

    /**
     * Default implementation uses the {@link InfoCache} to get cached results.
     *
     * @param <I>       the item type's class that extends {@link Info}
     * @param serviceId the service to load from
     * @param url       the URL to load
     * @param cacheType the {@link InfoCache.Type} of the item
     * @return a {@link Single} that loads the item
     */
    private static <I extends Info> Maybe<I> loadFromCache(
            final int serviceId,
            @NonNull final String url,
            @NonNull final InfoCache.Type cacheType) {
        checkServiceId(serviceId);
        return Maybe.defer(() -> {
            //noinspection unchecked
            final I info = (I) CACHE.getFromKey(serviceId, url, cacheType);
            if (MainActivity.DEBUG) {
                Log.d(TAG, "loadFromCache() called, info > " + info);
            }

            // Only return info if it's not null (it is cached)
            if (info != null) {
                return Maybe.just(info);
            }

            return Maybe.empty();
        });
    }

    public static boolean isCached(final int serviceId,
                                   @NonNull final String url,
                                   @NonNull final InfoCache.Type cacheType) {
        return null != loadFromCache(serviceId, url, cacheType).blockingGet();
    }


    /*//////////////////////////////////////////////////////////////////////////
    // Utils
    //////////////////////////////////////////////////////////////////////////*/

    /**
     * Formats the text contained in the meta info list as HTML and puts it into the text view,
     * while also making the separator visible. If the list is null or empty, or the user chose not
     * to see meta information, both the text view and the separator are hidden
     *
     * @param metaInfos         a list of meta information, can be null or empty
     * @param metaInfoTextView  the text view in which to show the formatted HTML
     * @param metaInfoSeparator another view to be shown or hidden accordingly to the text view
     * @param disposables       disposables created by the method are added here and their lifecycle
     *                          should be handled by the calling class
     */
    public static void showMetaInfoInTextView(@Nullable final List<MetaInfo> metaInfos,
                                              final TextView metaInfoTextView,
                                              final View metaInfoSeparator,
                                              final CompositeDisposable disposables) {
        final Context context = metaInfoTextView.getContext();
        if (metaInfos == null || metaInfos.isEmpty()
                || !PreferenceManager.getDefaultSharedPreferences(context).getBoolean(
                context.getString(R.string.show_meta_info_key), true)) {
            metaInfoTextView.setVisibility(View.GONE);
            metaInfoSeparator.setVisibility(View.GONE);

        } else {
            final StringBuilder stringBuilder = new StringBuilder();
            for (final MetaInfo metaInfo : metaInfos) {
                if (!isNullOrEmpty(metaInfo.getTitle())) {
                    stringBuilder.append("<b>").append(metaInfo.getTitle()).append("</b>")
                            .append(Localization.DOT_SEPARATOR);
                }

                String content = metaInfo.getContent().getContent().trim();
                if (content.endsWith(".")) {
                    content = content.substring(0, content.length() - 1); // remove . at end
                }
                stringBuilder.append(content);

                for (int i = 0; i < metaInfo.getUrls().size(); i++) {
                    if (i == 0) {
                        stringBuilder.append(Localization.DOT_SEPARATOR);
                    } else {
                        stringBuilder.append("<br/><br/>");
                    }

                    stringBuilder
                            .append("<a href=\"").append(metaInfo.getUrls().get(i)).append("\">")
                            .append(capitalizeIfAllUppercase(metaInfo.getUrlTexts().get(i).trim()))
                            .append("</a>");
                }
            }

            metaInfoSeparator.setVisibility(View.VISIBLE);
            TextLinkifier.fromHtml(metaInfoTextView, stringBuilder.toString(),
                    HtmlCompat.FROM_HTML_SEPARATOR_LINE_BREAK_HEADING, null, null, disposables,
                    SET_LINK_MOVEMENT_METHOD);
        }
    }

    private static String capitalizeIfAllUppercase(final String text) {
        for (int i = 0; i < text.length(); i++) {
            if (Character.isLowerCase(text.charAt(i))) {
                return text; // there is at least a lowercase letter -> not all uppercase
            }
        }

        if (text.isEmpty()) {
            return text;
        } else {
            return text.substring(0, 1).toUpperCase() + text.substring(1).toLowerCase();
        }
    }

    private static @Nullable SponsorBlockApiSettings buildSponsorBlockApiSettings(
            final Context context) {
        final SharedPreferences prefs = PreferenceManager.getDefaultSharedPreferences(context);

        final boolean isSponsorBlockEnabled = prefs.getBoolean(context
                .getString(R.string.sponsor_block_enable_key), false);

        if (!isSponsorBlockEnabled) {
            return null;
        }

        final SponsorBlockApiSettings result = new SponsorBlockApiSettings();
        result.apiUrl =
                prefs.getString(context.getString(R.string.sponsor_block_api_url_key), null);
        result.includeSponsorCategory =
                prefs.getBoolean(context
                        .getString(R.string.sponsor_block_category_sponsor_key), false);
        result.includeIntroCategory =
                prefs.getBoolean(context
                        .getString(R.string.sponsor_block_category_intro_key), false);
        result.includeOutroCategory =
                prefs.getBoolean(context
                        .getString(R.string.sponsor_block_category_outro_key), false);
        result.includeInteractionCategory =
                prefs.getBoolean(context
                        .getString(R.string.sponsor_block_category_interaction_key), false);
        result.includeHighlightCategory =
                prefs.getBoolean(context
                        .getString(R.string.sponsor_block_category_highlight_key), false);
        result.includeSelfPromoCategory =
                prefs.getBoolean(context
                        .getString(R.string.sponsor_block_category_self_promo_key), false);
        result.includeMusicCategory =
                prefs.getBoolean(context
                        .getString(R.string.sponsor_block_category_non_music_key), false);
        result.includePreviewCategory =
                prefs.getBoolean(context
                        .getString(R.string.sponsor_block_category_preview_key), false);
        result.includeFillerCategory =
                prefs.getBoolean(context
                        .getString(R.string.sponsor_block_category_filler_key), false);

        return result;
    }
}<|MERGE_RESOLUTION|>--- conflicted
+++ resolved
@@ -119,17 +119,12 @@
                                                    final String url,
                                                    final boolean forceLoad) {
         checkServiceId(serviceId);
-<<<<<<< HEAD
-        return checkCache(forceLoad, serviceId, url, InfoItem.InfoType.STREAM,
+        return checkCache(forceLoad, serviceId, url, InfoCache.Type.STREAM,
                 Single.fromCallable(() -> StreamInfo.getInfo(
                         NewPipe.getService(serviceId),
                         url,
                         buildSponsorBlockApiSettings(context),
                         buildReturnYouTubeDislikeApiSettings(context))));
-=======
-        return checkCache(forceLoad, serviceId, url, InfoCache.Type.STREAM,
-                Single.fromCallable(() -> StreamInfo.getInfo(NewPipe.getService(serviceId), url)));
->>>>>>> c915b6e6
     }
 
     private static ReturnYouTubeDislikeApiSettings buildReturnYouTubeDislikeApiSettings(
