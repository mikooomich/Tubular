package org.schabi.newpipe.util;

import android.content.Context;
import android.content.SharedPreferences;
import android.preference.PreferenceManager;
import android.support.annotation.DrawableRes;
import android.support.annotation.StringRes;

import org.schabi.newpipe.R;
import org.schabi.newpipe.extractor.NewPipe;
import org.schabi.newpipe.extractor.ServiceList;
import org.schabi.newpipe.extractor.StreamingService;
import org.schabi.newpipe.extractor.exceptions.ExtractionException;
import org.schabi.newpipe.extractor.services.peertube.PeertubeInstance;

import java.io.IOException;
import java.util.concurrent.TimeUnit;

import static org.schabi.newpipe.extractor.ServiceList.SoundCloud;

public class ServiceHelper {
    private static final StreamingService DEFAULT_FALLBACK_SERVICE = ServiceList.YouTube;

    @DrawableRes
    public static int getIcon(int serviceId) {
        switch (serviceId) {
            case 0:
                return R.drawable.place_holder_youtube;
            case 1:
                return R.drawable.place_holder_cloud;
            case 2:
<<<<<<< HEAD
                return R.drawable.place_holder_peertube;
=======
                return R.drawable.place_holder_gadse;
>>>>>>> c4c2fe2a
            default:
                return R.drawable.place_holder_circle;
        }
    }

    public static String getTranslatedFilterString(String filter, Context c) {
        switch(filter) {
            case "all": return c.getString(R.string.all);
            case "videos": return c.getString(R.string.videos);
            case "channels": return c.getString(R.string.channels);
            case "playlists": return c.getString(R.string.playlists);
            case "tracks": return c.getString(R.string.tracks);
            case "users": return c.getString(R.string.users);
            case "conferences" : return c.getString(R.string.conferences);
            case "events" : return c.getString(R.string.events);
            default: return filter;
        }
    }

    /**
     * Get a resource string with instructions for importing subscriptions for each service.
     *
     * @return the string resource containing the instructions or -1 if the service don't support it
     */
    @StringRes
    public static int getImportInstructions(int serviceId) {
        switch (serviceId) {
            case 0:
                return R.string.import_youtube_instructions;
            case 1:
                return R.string.import_soundcloud_instructions;
            default:
                return -1;
        }
    }

    /**
     * For services that support importing from a channel url, return a hint that will
     * be used in the EditText that the user will type in his channel url.
     *
     * @return the hint's string resource or -1 if the service don't support it
     */
    @StringRes
    public static int getImportInstructionsHint(int serviceId) {
        switch (serviceId) {
            case 1:
                return R.string.import_soundcloud_instructions_hint;
            default:
                return -1;
        }
    }

    public static int getSelectedServiceId(Context context) {

        final String serviceName = PreferenceManager.getDefaultSharedPreferences(context)
                .getString(context.getString(R.string.current_service_key), context.getString(R.string.default_service_value));

        int serviceId;
        try {
            serviceId = NewPipe.getService(serviceName).getServiceId();
        } catch (ExtractionException e) {
            serviceId = DEFAULT_FALLBACK_SERVICE.getServiceId();
        }

        return serviceId;
    }

    public static void setSelectedServiceId(Context context, int serviceId) {
        String serviceName;
        try {
            serviceName = NewPipe.getService(serviceId).getServiceInfo().getName();
        } catch (ExtractionException e) {
            serviceName = DEFAULT_FALLBACK_SERVICE.getServiceInfo().getName();
        }

        setSelectedServicePreferences(context, serviceName);
    }

    public static void setSelectedServiceId(Context context, String serviceName) {
        int serviceId = NewPipe.getIdOfService(serviceName);
        if (serviceId == -1) serviceName = DEFAULT_FALLBACK_SERVICE.getServiceInfo().getName();

        setSelectedServicePreferences(context, serviceName);
    }

    private static void setSelectedServicePreferences(Context context, String serviceName) {
        PreferenceManager.getDefaultSharedPreferences(context).edit().
                putString(context.getString(R.string.current_service_key), serviceName).apply();
    }

    public static long getCacheExpirationMillis(final int serviceId) {
        if (serviceId == SoundCloud.getServiceId()) {
            return TimeUnit.MILLISECONDS.convert(5, TimeUnit.MINUTES);
        } else {
            return TimeUnit.MILLISECONDS.convert(1, TimeUnit.HOURS);
        }
    }

    public static boolean isBeta(final StreamingService s) {
        switch(s.getServiceInfo().getName()) {
            case "YouTube": return false;
            default: return true;
        }
    }

    public static void initService(Context context, int serviceId) {
        if(serviceId == 2){
            SharedPreferences sharedPreferences = PreferenceManager.getDefaultSharedPreferences(context);
            String peerTubeInstanceUrl = sharedPreferences.getString(context.getString(R.string.peertube_instance_url_key), ServiceList.PeerTube.getBaseUrl());
            String peerTubeInstanceName = sharedPreferences.getString(context.getString(R.string.peertube_instance_name_key), ServiceList.PeerTube.getServiceInfo().getName());
            ServiceList.PeerTube.setInstance(peerTubeInstanceUrl, peerTubeInstanceName);
        }
    }

    public static void initServices(Context context){
        for(StreamingService s : ServiceList.all()){
            initService(context, s.getServiceId());
        }
    }
}<|MERGE_RESOLUTION|>--- conflicted
+++ resolved
@@ -11,9 +11,7 @@
 import org.schabi.newpipe.extractor.ServiceList;
 import org.schabi.newpipe.extractor.StreamingService;
 import org.schabi.newpipe.extractor.exceptions.ExtractionException;
-import org.schabi.newpipe.extractor.services.peertube.PeertubeInstance;
 
-import java.io.IOException;
 import java.util.concurrent.TimeUnit;
 
 import static org.schabi.newpipe.extractor.ServiceList.SoundCloud;
@@ -29,11 +27,9 @@
             case 1:
                 return R.drawable.place_holder_cloud;
             case 2:
-<<<<<<< HEAD
                 return R.drawable.place_holder_peertube;
-=======
+            case 3:
                 return R.drawable.place_holder_gadse;
->>>>>>> c4c2fe2a
             default:
                 return R.drawable.place_holder_circle;
         }
@@ -140,7 +136,7 @@
     }
 
     public static void initService(Context context, int serviceId) {
-        if(serviceId == 2){
+        if(serviceId == ServiceList.PeerTube.getServiceId()){
             SharedPreferences sharedPreferences = PreferenceManager.getDefaultSharedPreferences(context);
             String peerTubeInstanceUrl = sharedPreferences.getString(context.getString(R.string.peertube_instance_url_key), ServiceList.PeerTube.getBaseUrl());
             String peerTubeInstanceName = sharedPreferences.getString(context.getString(R.string.peertube_instance_name_key), ServiceList.PeerTube.getServiceInfo().getName());
