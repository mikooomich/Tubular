--- conflicted
+++ resolved
@@ -30,10 +30,6 @@
 import android.support.v4.media.session.MediaSessionCompat;
 import android.util.Log;
 
-<<<<<<< HEAD
-import androidx.annotation.Nullable;
-
-=======
 import androidx.annotation.NonNull;
 import androidx.annotation.Nullable;
 import androidx.core.app.ServiceCompat;
@@ -44,7 +40,6 @@
 import org.schabi.newpipe.ktx.BundleKt;
 import org.schabi.newpipe.player.mediabrowser.MediaBrowserImpl;
 import org.schabi.newpipe.player.mediabrowser.MediaBrowserPlaybackPreparer;
->>>>>>> 196c2779
 import org.schabi.newpipe.player.mediasession.MediaSessionPlayerUi;
 import org.schabi.newpipe.player.notification.NotificationPlayerUi;
 import org.schabi.newpipe.util.ThemeHelper;
@@ -55,9 +50,7 @@
 
 
 /**
- * One background service for our player. Even though the player has multiple UIs
- * (e.g. the audio-only UI, the main UI, the pulldown-menu UI),
- * this allows us to keep playing even when switching between the different UIs.
+ * One service for all players.
  */
 public final class PlayerService extends MediaBrowserServiceCompat {
     private static final String TAG = PlayerService.class.getSimpleName();
@@ -82,18 +75,12 @@
 
     private final IBinder mBinder = new PlayerService.LocalBinder(this);
 
-<<<<<<< HEAD
-    public Player getPlayer() {
-        return player;
-    }
-=======
     /**
      * The parameter taken by this {@link Consumer} can be null to indicate the player is being
      * stopped.
      */
     @Nullable
     private Consumer<Player> onPlayerStartedOrStopped = null;
->>>>>>> 196c2779
 
 
     //region Service lifecycle
@@ -302,10 +289,6 @@
         }
     }
 
-    /**
-     * Allows us this {@link org.schabi.newpipe.player.PlayerService} over the Service boundary
-     * back to our {@link org.schabi.newpipe.player.helper.PlayerHolder}.
-     */
     public static class LocalBinder extends Binder {
         private final WeakReference<PlayerService> playerService;
 
@@ -313,15 +296,9 @@
             this.playerService = new WeakReference<>(playerService);
         }
 
-        /**
-         * Get the PlayerService object itself.
-         * @return this
-         * */
-        public @Nullable PlayerService getService() {
+        public PlayerService getService() {
             return playerService.get();
         }
-<<<<<<< HEAD
-=======
     }
 
     /**
@@ -345,7 +322,6 @@
             // if there is no player, then `null` will be sent here, to ensure the state is synced
             listener.accept(player);
         }
->>>>>>> 196c2779
     }
     //endregion
 
