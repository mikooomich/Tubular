--- conflicted
+++ resolved
@@ -7,7 +7,6 @@
 import android.os.IBinder;
 import android.util.Log;
 
-import androidx.annotation.NonNull;
 import androidx.annotation.Nullable;
 import androidx.core.content.ContextCompat;
 
@@ -17,21 +16,17 @@
 import org.schabi.newpipe.App;
 import org.schabi.newpipe.MainActivity;
 import org.schabi.newpipe.extractor.stream.StreamInfo;
+import org.schabi.newpipe.player.PlayerService;
 import org.schabi.newpipe.player.Player;
-import org.schabi.newpipe.player.PlayerService;
 import org.schabi.newpipe.player.PlayerType;
 import org.schabi.newpipe.player.event.PlayerServiceEventListener;
-import org.schabi.newpipe.player.event.PlayerHolderLifecycleEventListener;
+import org.schabi.newpipe.player.event.PlayerServiceExtendedEventListener;
 import org.schabi.newpipe.player.playqueue.PlayQueue;
 import org.schabi.newpipe.util.NavigationHelper;
 
 import java.util.Optional;
 import java.util.function.Consumer;
 
-/**
- * Singleton that manages a `PlayerService`
- * and can be used to control the player instance through the service.
- */
 public final class PlayerHolder {
 
     private PlayerHolder() {
@@ -48,12 +43,10 @@
     private static final boolean DEBUG = MainActivity.DEBUG;
     private static final String TAG = PlayerHolder.class.getSimpleName();
 
-    @Nullable private PlayerServiceEventListener listener;
-    @Nullable private PlayerHolderLifecycleEventListener holderListener;
+    @Nullable private PlayerServiceExtendedEventListener listener;
 
     private final PlayerServiceConnection serviceConnection = new PlayerServiceConnection();
     private boolean bound;
-
     @Nullable private PlayerService playerService;
 
     private Optional<Player> getPlayer() {
@@ -94,8 +87,8 @@
         return getPlayQueue().isPresent();
     }
 
-    public boolean isNotBoundYet() {
-        return !bound;
+    public boolean isBound() {
+        return bound;
     }
 
     public int getQueueSize() {
@@ -106,62 +99,34 @@
         return getPlayQueue().map(PlayQueue::getIndex).orElse(0);
     }
 
-    public void unsetListeners() {
-        listener = null;
-        holderListener = null;
-    }
-
-    public void setListener(@NonNull final PlayerServiceEventListener newListener,
-                            @NonNull final PlayerHolderLifecycleEventListener newHolderListener) {
+    public void setListener(@Nullable final PlayerServiceExtendedEventListener newListener) {
         listener = newListener;
-        holderListener = newHolderListener;
+
+        if (listener == null) {
+            return;
+        }
 
         // Force reload data from service
-<<<<<<< HEAD
-        if (player != null) {
-            holderListener.onServiceConnected(playerService, false);
-            player.setFragmentListener(internalListener);
-=======
         if (playerService != null) {
             listener.onServiceConnected(playerService);
             startPlayerListener();
             // ^ will call listener.onPlayerConnected() down the line if there is an active player
->>>>>>> 196c2779
-        }
-    }
-
-    /**
-     * Helper to handle context in common place as using the same
-     * context to bind/unbind a service is crucial.
-     *
-     * @return the common context
-     * */
+        }
+    }
+
+    // helper to handle context in common place as using the same
+    // context to bind/unbind a service is crucial
     private Context getCommonContext() {
         return App.getInstance();
     }
 
-
-    /**
-     * Connect to (and if needed start) the {@link PlayerService}
-     * and bind {@link PlayerServiceConnection} to it.
-     * If the service is already started, only set the listener.
-     * @param playAfterConnect If the service is started, start playing immediately
-     * @param newListener set this listener
-     * @param newHolderListener set this listener
-     * */
     public void startService(final boolean playAfterConnect,
-<<<<<<< HEAD
-                             final PlayerServiceEventListener newListener,
-                             final PlayerHolderLifecycleEventListener newHolderListener
-    ) {
-=======
                              final PlayerServiceExtendedEventListener newListener) {
         if (DEBUG) {
             Log.d(TAG, "startService() called with playAfterConnect=" + playAfterConnect);
         }
->>>>>>> 196c2779
         final Context context = getCommonContext();
-        setListener(newListener, newHolderListener);
+        setListener(newListener);
         if (bound) {
             return;
         }
@@ -169,27 +134,11 @@
         // and NullPointerExceptions inside the service because the service will be
         // bound twice. Prevent it with unbinding first
         unbind(context);
-<<<<<<< HEAD
-        ContextCompat.startForegroundService(context, new Intent(context, PlayerService.class));
-        serviceConnection.playAfterConnect = playAfterConnect;
-
-        if (DEBUG) {
-            Log.d(TAG, "bind() called");
-        }
-
-        final Intent serviceIntent = new Intent(context, PlayerService.class);
-        bound = context.bindService(serviceIntent, serviceConnection,
-                Context.BIND_AUTO_CREATE);
-        if (!bound) {
-            context.unbindService(serviceConnection);
-        }
-=======
         final Intent intent = new Intent(context, PlayerService.class);
         intent.putExtra(PlayerService.SHOULD_START_FOREGROUND_EXTRA, true);
         ContextCompat.startForegroundService(context, intent);
         serviceConnection.doPlayAfterConnect(playAfterConnect);
         bind(context);
->>>>>>> 196c2779
     }
 
     public void stopService() {
@@ -206,34 +155,13 @@
         context.stopService(new Intent(context, PlayerService.class));
     }
 
-    /**
-     * Call {@link Context#unbindService(ServiceConnection)} on our service
-     * (does not necesarily stop the service right away).
-     * Remove all our listeners and deinitialize them.
-     * @param context shared context
-     * */
-    private void unbind(final Context context) {
-        if (DEBUG) {
-            Log.d(TAG, "unbind() called");
-        }
-
-        if (bound) {
-            context.unbindService(serviceConnection);
-            bound = false;
-            if (player != null) {
-                player.removeFragmentListener(internalListener);
-            }
-            playerService = null;
-            player = null;
-            if (holderListener != null) {
-                holderListener.onServiceDisconnected();
-            }
-        }
-    }
-
     class PlayerServiceConnection implements ServiceConnection {
 
         private boolean playAfterConnect = false;
+
+        public void doPlayAfterConnect(final boolean playAfterConnection) {
+            this.playAfterConnect = playAfterConnection;
+        }
 
         @Override
         public void onServiceDisconnected(final ComponentName compName) {
@@ -253,24 +181,6 @@
             final PlayerService.LocalBinder localBinder = (PlayerService.LocalBinder) service;
 
             playerService = localBinder.getService();
-<<<<<<< HEAD
-            player = playerService != null ? playerService.getPlayer() : null;
-
-            if (holderListener != null) {
-                holderListener.onServiceConnected(playerService, playAfterConnect);
-            }
-            if (player != null) {
-                player.setFragmentListener(internalListener);
-            }
-        }
-    }
-
-    /**
-     * Delegate all {@link PlayerServiceEventListener} events to our current `listener` object.
-     * Only difference is that if {@link PlayerServiceEventListener#onServiceStopped()} is called,
-     * it also calls {@link PlayerHolder#unbind(Context)}.
-     * */
-=======
             if (listener != null) {
                 listener.onServiceConnected(playerService);
                 getPlayer().ifPresent(p -> listener.onPlayerConnected(p, playAfterConnect));
@@ -346,7 +256,6 @@
     /**
      * This listener will be held by the players created by {@link PlayerService}.
      */
->>>>>>> 196c2779
     private final PlayerServiceEventListener internalListener =
             new PlayerServiceEventListener() {
                 @Override
