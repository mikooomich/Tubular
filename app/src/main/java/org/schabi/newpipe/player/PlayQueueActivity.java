package org.schabi.newpipe.player;

import static org.schabi.newpipe.QueueItemMenuUtil.openPopupMenu;
import static org.schabi.newpipe.player.helper.PlayerHelper.formatSpeed;
import static org.schabi.newpipe.util.Localization.assureCorrectAppLanguage;

import android.content.ComponentName;
import android.content.Intent;
import android.content.ServiceConnection;
import android.os.Bundle;
import android.os.IBinder;
import android.provider.Settings;
import android.util.Log;
import android.view.Menu;
import android.view.MenuItem;
import android.view.SubMenu;
import android.view.View;
import android.view.ViewGroup;
import android.widget.ImageButton;
import android.widget.SeekBar;

import androidx.annotation.Nullable;
import androidx.appcompat.app.AppCompatActivity;
import androidx.recyclerview.widget.ItemTouchHelper;
import androidx.recyclerview.widget.LinearLayoutManager;
import androidx.recyclerview.widget.RecyclerView;

import com.google.android.exoplayer2.PlaybackParameters;

import org.schabi.newpipe.R;
import org.schabi.newpipe.databinding.ActivityPlayerQueueControlBinding;
import org.schabi.newpipe.extractor.stream.AudioStream;
import org.schabi.newpipe.extractor.stream.StreamInfo;
import org.schabi.newpipe.fragments.OnScrollBelowItemsListener;
import org.schabi.newpipe.local.dialog.PlaylistDialog;
import org.schabi.newpipe.player.event.PlayerEventListener;
import org.schabi.newpipe.player.helper.PlaybackParameterDialog;
import org.schabi.newpipe.player.mediaitem.MediaItemTag;
import org.schabi.newpipe.player.playqueue.PlayQueue;
import org.schabi.newpipe.player.playqueue.PlayQueueAdapter;
import org.schabi.newpipe.player.playqueue.PlayQueueItem;
import org.schabi.newpipe.player.playqueue.PlayQueueItemBuilder;
import org.schabi.newpipe.player.playqueue.PlayQueueItemHolder;
import org.schabi.newpipe.player.playqueue.PlayQueueItemTouchCallback;
import org.schabi.newpipe.util.Localization;
import org.schabi.newpipe.util.NavigationHelper;
import org.schabi.newpipe.util.PermissionHelper;
import org.schabi.newpipe.util.ServiceHelper;
import org.schabi.newpipe.util.ThemeHelper;

import java.util.List;
import java.util.Optional;

public final class PlayQueueActivity extends AppCompatActivity
        implements PlayerEventListener, SeekBar.OnSeekBarChangeListener,
        View.OnClickListener, PlaybackParameterDialog.Callback {

    private static final String TAG = PlayQueueActivity.class.getSimpleName();

    private static final int SMOOTH_SCROLL_MAXIMUM_DISTANCE = 80;

    private static final int MENU_ID_AUDIO_TRACK = 71;

    private Player player;

    private boolean serviceBound;
    private ServiceConnection serviceConnection;

    private boolean seeking;

    ////////////////////////////////////////////////////////////////////////////
    // Views
    ////////////////////////////////////////////////////////////////////////////

    private ActivityPlayerQueueControlBinding queueControlBinding;

    private ItemTouchHelper itemTouchHelper;

    private Menu menu;

    ////////////////////////////////////////////////////////////////////////////
    // Activity Lifecycle
    ////////////////////////////////////////////////////////////////////////////

    @Override
    protected void onCreate(final Bundle savedInstanceState) {
        assureCorrectAppLanguage(this);
        super.onCreate(savedInstanceState);
        ThemeHelper.setTheme(this, ServiceHelper.getSelectedServiceId(this));

        queueControlBinding = ActivityPlayerQueueControlBinding.inflate(getLayoutInflater());
        setContentView(queueControlBinding.getRoot());

        setSupportActionBar(queueControlBinding.toolbar);
        if (getSupportActionBar() != null) {
            getSupportActionBar().setDisplayHomeAsUpEnabled(true);
            getSupportActionBar().setTitle(R.string.title_activity_play_queue);
        }

        serviceConnection = getServiceConnection();
        bind();
    }

    @Override
    public boolean onCreateOptionsMenu(final Menu m) {
        this.menu = m;
        getMenuInflater().inflate(R.menu.menu_play_queue, m);
        getMenuInflater().inflate(R.menu.menu_play_queue_bg, m);
        buildAudioTrackMenu();
        onMaybeMuteChanged();
        // to avoid null reference
        if (player != null) {
            onPlaybackParameterChanged(player.getPlaybackParameters());
        }
        return true;
    }

    // Allow to setup visibility of menuItems
    @Override
    public boolean onPrepareOptionsMenu(final Menu m) {
        if (player != null) {
            menu.findItem(R.id.action_switch_popup)
                    .setVisible(!player.popupPlayerSelected());
            menu.findItem(R.id.action_switch_background)
                    .setVisible(!player.audioPlayerSelected());
        }
        return super.onPrepareOptionsMenu(m);
    }

    @Override
    public boolean onOptionsItemSelected(final MenuItem item) {
        switch (item.getItemId()) {
            case android.R.id.home:
                finish();
                return true;
            case R.id.action_settings:
                NavigationHelper.openSettings(this);
                return true;
            case R.id.action_append_playlist:
                PlaylistDialog.showForPlayQueue(player, getSupportFragmentManager());
                return true;
            case R.id.action_playback_speed:
                openPlaybackParameterDialog();
                return true;
            case R.id.action_mute:
                player.toggleMute();
                return true;
            case R.id.action_system_audio:
                startActivity(new Intent(Settings.ACTION_SOUND_SETTINGS));
                return true;
            case R.id.action_switch_main:
                this.player.setRecovery();
                NavigationHelper.playOnMainPlayer(this, player.getPlayQueue(), true);
                return true;
            case R.id.action_switch_popup:
                if (PermissionHelper.isPopupEnabledElseAsk(this)) {
                    this.player.setRecovery();
                    NavigationHelper.playOnPopupPlayer(this, player.getPlayQueue(), true);
                }
                return true;
            case R.id.action_switch_background:
                this.player.setRecovery();
                NavigationHelper.playOnBackgroundPlayer(this, player.getPlayQueue(), true);
                return true;
        }

        if (item.getGroupId() == MENU_ID_AUDIO_TRACK) {
            onAudioTrackClick(item.getItemId());
            return true;
        }

        return super.onOptionsItemSelected(item);
    }

    @Override
    protected void onDestroy() {
        super.onDestroy();
        unbind();
    }

    ////////////////////////////////////////////////////////////////////////////
    // Service Connection
    ////////////////////////////////////////////////////////////////////////////

    private void bind() {
        // Note: this code should not really exist, and PlayerHolder should be used instead, but
        // it will be rewritten when NewPlayer will replace the current player.
        final Intent bindIntent = new Intent(this, PlayerService.class);
        bindIntent.setAction(PlayerService.BIND_PLAYER_HOLDER_ACTION);
        final boolean success = bindService(bindIntent, serviceConnection, BIND_AUTO_CREATE);
        if (!success) {
            unbindService(serviceConnection);
        }
        serviceBound = success;
    }

    private void unbind() {
        if (serviceBound) {
            unbindService(serviceConnection);
            serviceBound = false;
            if (player != null) {
                player.removeActivityListener(this);
            }

            onQueueUpdate(null);
            if (itemTouchHelper != null) {
                itemTouchHelper.attachToRecyclerView(null);
            }

            itemTouchHelper = null;
            player = null;
        }
    }

    private ServiceConnection getServiceConnection() {
        return new ServiceConnection() {
            @Override
            public void onServiceDisconnected(final ComponentName name) {
                Log.d(TAG, "Player service is disconnected");
            }

            @Override
            public void onServiceConnected(final ComponentName name, final IBinder binder) {
                Log.d(TAG, "Player service is connected");

<<<<<<< HEAD
                if (binder instanceof PlayerService.LocalBinder localBinder) {
                    final @Nullable PlayerService s = localBinder.getService();
                    if (s == null) {
                        player = null;
                    } else {
                        player = s.getPlayer();
                    }
=======
                if (service instanceof PlayerService.LocalBinder) {
                    player = ((PlayerService.LocalBinder) service).getService().getPlayer();
>>>>>>> 196c2779
                }

                if (player == null || player.getPlayQueue() == null || player.exoPlayerIsNull()) {
                    unbind();
                } else {
                    onQueueUpdate(player.getPlayQueue());
                    buildComponents();
                    if (player != null) {
                        player.setActivityListener(PlayQueueActivity.this);
                    }
                }
            }
        };
    }

    ////////////////////////////////////////////////////////////////////////////
    // Component Building
    ////////////////////////////////////////////////////////////////////////////

    private void buildComponents() {
        buildQueue();
        buildMetadata();
        buildSeekBar();
        buildControls();
    }

    private void buildQueue() {
        queueControlBinding.playQueue.setLayoutManager(new LinearLayoutManager(this));
        queueControlBinding.playQueue.setClickable(true);
        queueControlBinding.playQueue.setLongClickable(true);
        queueControlBinding.playQueue.clearOnScrollListeners();
        queueControlBinding.playQueue.addOnScrollListener(getQueueScrollListener());

        itemTouchHelper = new ItemTouchHelper(getItemTouchCallback());
        itemTouchHelper.attachToRecyclerView(queueControlBinding.playQueue);
    }

    private void buildMetadata() {
        queueControlBinding.metadata.setOnClickListener(this);
        queueControlBinding.songName.setSelected(true);
        queueControlBinding.artistName.setSelected(true);
    }

    private void buildSeekBar() {
        queueControlBinding.seekBar.setOnSeekBarChangeListener(this);
        queueControlBinding.liveSync.setOnClickListener(this);
    }

    private void buildControls() {
        queueControlBinding.controlRepeat.setOnClickListener(this);
        queueControlBinding.controlBackward.setOnClickListener(this);
        queueControlBinding.controlFastRewind.setOnClickListener(this);
        queueControlBinding.controlPlayPause.setOnClickListener(this);
        queueControlBinding.controlFastForward.setOnClickListener(this);
        queueControlBinding.controlForward.setOnClickListener(this);
        queueControlBinding.controlShuffle.setOnClickListener(this);
    }

    ////////////////////////////////////////////////////////////////////////////
    // Component Helpers
    ////////////////////////////////////////////////////////////////////////////

    private OnScrollBelowItemsListener getQueueScrollListener() {
        return new OnScrollBelowItemsListener() {
            @Override
            public void onScrolledDown(final RecyclerView recyclerView) {
                if (player != null && player.getPlayQueue() != null
                        && !player.getPlayQueue().isComplete()) {
                    player.getPlayQueue().fetch();
                } else {
                    queueControlBinding.playQueue.clearOnScrollListeners();
                }
            }
        };
    }

    private ItemTouchHelper.SimpleCallback getItemTouchCallback() {
        return new PlayQueueItemTouchCallback() {
            @Override
            public void onMove(final int sourceIndex, final int targetIndex) {
                if (player != null) {
                    player.getPlayQueue().move(sourceIndex, targetIndex);
                }
            }

            @Override
            public void onSwiped(final int index) {
                if (index != -1) {
                    player.getPlayQueue().remove(index);
                }
            }
        };
    }

    private PlayQueueItemBuilder.OnSelectedListener getOnSelectedListener() {
        return new PlayQueueItemBuilder.OnSelectedListener() {
            @Override
            public void selected(final PlayQueueItem item, final View view) {
                if (player != null) {
                    player.selectQueueItem(item);
                }
            }

            @Override
            public void held(final PlayQueueItem item, final View view) {
                if (player != null && player.getPlayQueue().indexOf(item) != -1) {
                    openPopupMenu(player.getPlayQueue(), item, view, false,
                            getSupportFragmentManager(), PlayQueueActivity.this);
                }
            }

            @Override
            public void onStartDrag(final PlayQueueItemHolder viewHolder) {
                if (itemTouchHelper != null) {
                    itemTouchHelper.startDrag(viewHolder);
                }
            }
        };
    }

    private void scrollToSelected() {
        if (player == null) {
            return;
        }

        final int currentPlayingIndex = player.getPlayQueue().getIndex();
        final int currentVisibleIndex;
        if (queueControlBinding.playQueue.getLayoutManager() instanceof LinearLayoutManager) {
            final LinearLayoutManager layout =
                    (LinearLayoutManager) queueControlBinding.playQueue.getLayoutManager();
            currentVisibleIndex = layout.findFirstVisibleItemPosition();
        } else {
            currentVisibleIndex = 0;
        }

        final int distance = Math.abs(currentPlayingIndex - currentVisibleIndex);
        if (distance < SMOOTH_SCROLL_MAXIMUM_DISTANCE) {
            queueControlBinding.playQueue.smoothScrollToPosition(currentPlayingIndex);
        } else {
            queueControlBinding.playQueue.scrollToPosition(currentPlayingIndex);
        }
    }

    ////////////////////////////////////////////////////////////////////////////
    // Component On-Click Listener
    ////////////////////////////////////////////////////////////////////////////

    @Override
    public void onClick(final View view) {
        if (player == null) {
            return;
        }

        if (view.getId() == queueControlBinding.controlRepeat.getId()) {
            player.cycleNextRepeatMode();
        } else if (view.getId() == queueControlBinding.controlBackward.getId()) {
            player.playPrevious();
        } else if (view.getId() == queueControlBinding.controlFastRewind.getId()) {
            player.fastRewind();
        } else if (view.getId() == queueControlBinding.controlPlayPause.getId()) {
            player.playPause();
        } else if (view.getId() == queueControlBinding.controlFastForward.getId()) {
            player.fastForward();
        } else if (view.getId() == queueControlBinding.controlForward.getId()) {
            player.playNext();
        } else if (view.getId() == queueControlBinding.controlShuffle.getId()) {
            player.toggleShuffleModeEnabled();
        } else if (view.getId() == queueControlBinding.metadata.getId()) {
            scrollToSelected();
        } else if (view.getId() == queueControlBinding.liveSync.getId()) {
            player.seekToDefault();
        }
    }

    ////////////////////////////////////////////////////////////////////////////
    // Playback Parameters
    ////////////////////////////////////////////////////////////////////////////

    private void openPlaybackParameterDialog() {
        if (player == null) {
            return;
        }
        PlaybackParameterDialog.newInstance(player.getPlaybackSpeed(), player.getPlaybackPitch(),
                player.getPlaybackSkipSilence(), this).show(getSupportFragmentManager(), TAG);
    }

    @Override
    public void onPlaybackParameterChanged(final float playbackTempo, final float playbackPitch,
                                           final boolean playbackSkipSilence) {
        if (player != null) {
            player.setPlaybackParameters(playbackTempo, playbackPitch, playbackSkipSilence);
            onPlaybackParameterChanged(player.getPlaybackParameters());
        }
    }

    ////////////////////////////////////////////////////////////////////////////
    // Seekbar Listener
    ////////////////////////////////////////////////////////////////////////////

    @Override
    public void onProgressChanged(final SeekBar seekBar, final int progress,
                                  final boolean fromUser) {
        if (fromUser) {
            final String seekTime = Localization.getDurationString(progress / 1000);
            queueControlBinding.currentTime.setText(seekTime);
            queueControlBinding.seekDisplay.setText(seekTime);
        }
    }

    @Override
    public void onStartTrackingTouch(final SeekBar seekBar) {
        seeking = true;
        queueControlBinding.seekDisplay.setVisibility(View.VISIBLE);
    }

    @Override
    public void onStopTrackingTouch(final SeekBar seekBar) {
        if (player != null) {
            player.seekTo(seekBar.getProgress());
        }
        queueControlBinding.seekDisplay.setVisibility(View.GONE);
        seeking = false;
    }

    ////////////////////////////////////////////////////////////////////////////
    // Binding Service Listener
    ////////////////////////////////////////////////////////////////////////////

    @Override
    public void onQueueUpdate(@Nullable final PlayQueue queue) {
        if (queue == null) {
            queueControlBinding.playQueue.setAdapter(null);
        } else {
            final PlayQueueAdapter adapter = new PlayQueueAdapter(this, queue);
            adapter.setSelectedListener(getOnSelectedListener());
            queueControlBinding.playQueue.setAdapter(adapter);
        }
    }

    @Override
    public void onPlaybackUpdate(final int state, final int repeatMode, final boolean shuffled,
                                 final PlaybackParameters parameters) {
        onStateChanged(state);
        onPlayModeChanged(repeatMode, shuffled);
        onPlaybackParameterChanged(parameters);
        onMaybeMuteChanged();
    }

    @Override
    public void onProgressUpdate(final int currentProgress, final int duration,
                                 final int bufferPercent) {
        // Set buffer progress
        queueControlBinding.seekBar.setSecondaryProgress((int) (queueControlBinding.seekBar.getMax()
                * ((float) bufferPercent / 100)));

        // Set Duration
        queueControlBinding.seekBar.setMax(duration);
        queueControlBinding.endTime.setText(Localization.getDurationString(duration / 1000));

        // Set current time if not seeking
        if (!seeking) {
            queueControlBinding.seekBar.setProgress(currentProgress);
            queueControlBinding.currentTime.setText(Localization
                    .getDurationString(currentProgress / 1000));
        }

        if (player != null) {
            queueControlBinding.liveSync.setClickable(!player.isLiveEdge());
        }

        // this will make sure progressCurrentTime has the same width as progressEndTime
        final ViewGroup.LayoutParams currentTimeParams =
                queueControlBinding.currentTime.getLayoutParams();
        currentTimeParams.width = queueControlBinding.endTime.getWidth();
        queueControlBinding.currentTime.setLayoutParams(currentTimeParams);
    }

    @Override
    public void onMetadataUpdate(final StreamInfo info, final PlayQueue queue) {
        if (info != null) {
            queueControlBinding.songName.setText(info.getName());
            queueControlBinding.artistName.setText(info.getUploaderName());

            queueControlBinding.endTime.setVisibility(View.GONE);
            queueControlBinding.liveSync.setVisibility(View.GONE);
            switch (info.getStreamType()) {
                case LIVE_STREAM:
                case AUDIO_LIVE_STREAM:
                    queueControlBinding.liveSync.setVisibility(View.VISIBLE);
                    break;
                default:
                    queueControlBinding.endTime.setVisibility(View.VISIBLE);
                    break;
            }

            scrollToSelected();
        }
    }

    @Override
    public void onServiceStopped() {
        unbind();
        finish();
    }

    ////////////////////////////////////////////////////////////////////////////
    // Binding Service Helper
    ////////////////////////////////////////////////////////////////////////////

    private void onStateChanged(final int state) {
        final ImageButton playPauseButton = queueControlBinding.controlPlayPause;
        switch (state) {
            case Player.STATE_PAUSED:
                playPauseButton.setImageResource(R.drawable.ic_play_arrow);
                playPauseButton.setContentDescription(getString(R.string.play));
                break;
            case Player.STATE_PLAYING:
                playPauseButton.setImageResource(R.drawable.ic_pause);
                playPauseButton.setContentDescription(getString(R.string.pause));
                break;
            case Player.STATE_COMPLETED:
                playPauseButton.setImageResource(R.drawable.ic_replay);
                playPauseButton.setContentDescription(getString(R.string.replay));
                break;
            default:
                break;
        }

        switch (state) {
            case Player.STATE_PAUSED:
            case Player.STATE_PLAYING:
            case Player.STATE_COMPLETED:
                queueControlBinding.controlPlayPause.setClickable(true);
                queueControlBinding.controlPlayPause.setVisibility(View.VISIBLE);
                queueControlBinding.controlProgressBar.setVisibility(View.GONE);
                break;
            default:
                queueControlBinding.controlPlayPause.setClickable(false);
                queueControlBinding.controlPlayPause.setVisibility(View.INVISIBLE);
                queueControlBinding.controlProgressBar.setVisibility(View.VISIBLE);
                break;
        }
    }

    private void onPlayModeChanged(final int repeatMode, final boolean shuffled) {
        switch (repeatMode) {
            case com.google.android.exoplayer2.Player.REPEAT_MODE_OFF:
                queueControlBinding.controlRepeat.setImageResource(
                        com.google.android.exoplayer2.ui.R.drawable.exo_controls_repeat_off);
                break;
            case com.google.android.exoplayer2.Player.REPEAT_MODE_ONE:
                queueControlBinding.controlRepeat.setImageResource(
                        com.google.android.exoplayer2.ui.R.drawable.exo_controls_repeat_one);
                break;
            case com.google.android.exoplayer2.Player.REPEAT_MODE_ALL:
                queueControlBinding.controlRepeat.setImageResource(
                        com.google.android.exoplayer2.ui.R.drawable.exo_controls_repeat_all);
                break;
        }

        final int shuffleAlpha = shuffled ? 255 : 77;
        queueControlBinding.controlShuffle.setImageAlpha(shuffleAlpha);
    }

    private void onPlaybackParameterChanged(@Nullable final PlaybackParameters parameters) {
        if (parameters != null && menu != null && player != null) {
            final MenuItem item = menu.findItem(R.id.action_playback_speed);
            item.setTitle(formatSpeed(parameters.speed));
        }
    }

    private void onMaybeMuteChanged() {
        if (menu != null && player != null) {
            final MenuItem item = menu.findItem(R.id.action_mute);

            //Change the mute-button item in ActionBar
            //1) Text change:
            item.setTitle(player.isMuted() ? R.string.unmute : R.string.mute);

            //2) Icon change accordingly to current App Theme
            // using rootView.getContext() because getApplicationContext() didn't work
            item.setIcon(player.isMuted() ? R.drawable.ic_volume_off : R.drawable.ic_volume_up);
        }
    }

    @Override
    public void onAudioTrackUpdate() {
        buildAudioTrackMenu();
    }

    private void buildAudioTrackMenu() {
        if (menu == null) {
            return;
        }

        final MenuItem audioTrackSelector = menu.findItem(R.id.action_audio_track);
        final List<AudioStream> availableStreams =
                Optional.ofNullable(player)
                        .map(Player::getCurrentMetadata)
                        .flatMap(MediaItemTag::getMaybeAudioTrack)
                        .map(MediaItemTag.AudioTrack::getAudioStreams)
                        .orElse(null);
        final Optional<AudioStream> selectedAudioStream = Optional.ofNullable(player)
                .flatMap(Player::getSelectedAudioStream);

        if (availableStreams == null || availableStreams.size() < 2
                || selectedAudioStream.isEmpty()) {
            audioTrackSelector.setVisible(false);
        } else {
            final SubMenu audioTrackMenu = audioTrackSelector.getSubMenu();
            audioTrackMenu.clear();

            for (int i = 0; i < availableStreams.size(); i++) {
                final AudioStream audioStream = availableStreams.get(i);
                audioTrackMenu.add(MENU_ID_AUDIO_TRACK, i, Menu.NONE,
                        Localization.audioTrackName(this, audioStream));
            }

            final AudioStream s = selectedAudioStream.get();
            final String trackName = Localization.audioTrackName(this, s);
            audioTrackSelector.setTitle(
                    getString(R.string.play_queue_audio_track, trackName));

            final String shortName = s.getAudioLocale() != null
                    ? s.getAudioLocale().getLanguage() : trackName;
            audioTrackSelector.setTitleCondensed(
                    shortName.substring(0, Math.min(shortName.length(), 2)));
            audioTrackSelector.setVisible(true);
        }
    }

    /**
     * Called when an item from the audio track selector is selected.
     *
     * @param itemId index of the selected item
     */
    private void onAudioTrackClick(final int itemId) {
        if (player.getCurrentMetadata() == null) {
            return;
        }
        player.getCurrentMetadata().getMaybeAudioTrack().ifPresent(audioTrack -> {
            final List<AudioStream> availableStreams = audioTrack.getAudioStreams();
            final int selectedStreamIndex = audioTrack.getSelectedAudioStreamIndex();
            if (selectedStreamIndex == itemId || availableStreams.size() <= itemId) {
                return;
            }

            final String newAudioTrack = availableStreams.get(itemId).getAudioTrackId();
            player.setAudioTrack(newAudioTrack);
        });
    }
}<|MERGE_RESOLUTION|>--- conflicted
+++ resolved
@@ -220,21 +220,11 @@
             }
 
             @Override
-            public void onServiceConnected(final ComponentName name, final IBinder binder) {
+            public void onServiceConnected(final ComponentName name, final IBinder service) {
                 Log.d(TAG, "Player service is connected");
 
-<<<<<<< HEAD
-                if (binder instanceof PlayerService.LocalBinder localBinder) {
-                    final @Nullable PlayerService s = localBinder.getService();
-                    if (s == null) {
-                        player = null;
-                    } else {
-                        player = s.getPlayer();
-                    }
-=======
                 if (service instanceof PlayerService.LocalBinder) {
                     player = ((PlayerService.LocalBinder) service).getService().getPlayer();
->>>>>>> 196c2779
                 }
 
                 if (player == null || player.getPlayQueue() == null || player.exoPlayerIsNull()) {
