--- conflicted
+++ resolved
@@ -275,7 +275,6 @@
         final DialogInterface.OnClickListener actions = (dialogInterface, i) -> {
             switch (i) {
                 case 0:
-<<<<<<< HEAD
                     NavigationHelper.enqueueOnBackgroundPlayer(context, new SinglePlayQueue(item));
                     break;
                 case 1:
@@ -283,15 +282,6 @@
                     break;
                 case 2:
                     NavigationHelper.playOnBackgroundPlayer(context, new SinglePlayQueue(item));
-=======
-                    NavigationHelper.playOnBackgroundPlayer(context, new SinglePlayQueue(item), true);
-                    break;
-                case 1:
-                    NavigationHelper.enqueueOnBackgroundPlayer(context, new SinglePlayQueue(item), true);
-                    break;
-                case 2:
-                    NavigationHelper.enqueueOnPopupPlayer(activity, new SinglePlayQueue(item), true);
->>>>>>> ad79a71f
                     break;
                 case 3:
                     NavigationHelper.playOnPopupPlayer(activity, new SinglePlayQueue(item));
