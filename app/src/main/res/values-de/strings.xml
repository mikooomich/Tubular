--- conflicted
+++ resolved
@@ -460,19 +460,12 @@
 
     <string name="clear_views_history_title">Verlauf leeren</string>
     <string name="clear_views_history_summary">Löscht den Verlauf der abgespielten Streams</string>
-<<<<<<< HEAD
-    <string name="delete_view_history_alert">Löscht den ganzen Verlauf</string>
-    <string name="view_history_deleted">Verlauf gelöscht.</string>
-    <string name="clear_search_history_title">Suchverlauf löschen</string>
-    <string name="clear_search_history_summary">Lösche Verlauf der Suchschlüsselwörter</string>
-    <string name="delete_search_history_alert">Lösche gesamten Suchverlauf</string>
-=======
+
     <string name="delete_view_history_alert">Löscht den ganzen Verlauf.</string>
     <string name="view_history_deleted">Verlauf gelöscht.</string>
     <string name="clear_search_history_title">Suchverlauf löschen</string>
     <string name="clear_search_history_summary">Lösche Verlauf der Suchschlüsselwörter</string>
     <string name="delete_search_history_alert">Lösche gesamten Suchverlauf.</string>
->>>>>>> cb24347b
     <string name="search_history_deleted">Suchverlauf gelöscht.</string>
     <string name="one_item_deleted">1 Element gelöscht.</string>
 
