--- conflicted
+++ resolved
@@ -407,12 +407,7 @@
 <string name="use_inexact_seek_title">Usar búsqueda rápida inexacta</string>
     <string name="use_inexact_seek_summary">La búsqueda inexacta permite al reproductor buscar posiciones más rápido con menor precisión</string>
     <string name="auto_queue_title">Auto-encolar la siguiente transmisión</string>
-<<<<<<< HEAD
-    <string name="auto_queue_summary">"Automáticamente añadir un vídeo relacionado cuando el reproductor llegue al último vídeo en una lista de reproducción no repetible. "</string>
-=======
     <string name="auto_queue_summary">Automáticamente añadir un vídeo relacionado cuando el reproductor llegue al último vídeo en una lista de reproducción no repetible.</string>
     <string name="live">DIRECTO</string>
->>>>>>> a67ff564
     <string name="live_sync">SINCRONIZAR</string>
-
-    </resources>+</resources>