<?xml version='1.0' encoding='UTF-8'?>
<resources>
    <string name="main_bg_subtitle">برای شروع، جست‌وجو را بزنید</string>
    <string name="view_count_text">‫%1$s مشاهده</string>
    <string name="upload_date_text">منتشر شده در %1$s</string>
    <string name="no_player_found">هیچ پخش‌کنندهٔ جریانی پیدا نشد. مایلید وی‌ال‌سی نصب شود؟</string>
    <string name="install">نصب</string>
    <string name="cancel">لغو</string>
    <string name="open_in_browser">گشودن در مرورگر</string>
    <string name="share">هم‌رسانی</string>
    <string name="download">بارگیری</string>
    <string name="search">جست‌وجو</string>
    <string name="settings">تنظیمات</string>
    <string name="did_you_mean">منظورتان این بود: %1$s؟</string>
    <string name="share_dialog_title">هم‌رسانی با</string>
    <string name="choose_browser">گزیدن مرورگر</string>
    <string name="screen_rotation">چرخش</string>
    <string name="use_external_video_player_title">استفاده از پخش‌کنندهٔ ویدیوی خارجی</string>
    <string name="use_external_audio_player_title">استفاده از پخش‌کنندهٔ صدای خارجی</string>

    <string name="download_path_title">مسیر بارگیری ویدیو</string>
    <string name="download_path_summary">مسیر ذخیرهٔ ویدیوهای بارگیری شده</string>
    <string name="download_path_dialog_title">مسیر بارگیری را برای ویدیوها وارد کنید</string>

    <string name="download_path_audio_title">مسیر بارگیری صدا</string>
    <string name="download_path_audio_summary">مسیر ذخیرهٔ صداهای بارگیری شده</string>
    <string name="download_path_audio_dialog_title">مسیر بارگیری را برای صداها وارد کنید</string>

    <string name="autoplay_by_calling_app_title">پخش خودکار</string>
    <string name="autoplay_by_calling_app_summary">هنگامی که نیوپایپ از کارهٔ دیگری فراخوانی می‌شود، ویدیوی به طور خودکار پخش شود</string>
    <string name="default_resolution_title">وضوح پیش‌گزیده</string>
    <string name="play_with_kodi_title">پخش با کودی</string>
    <string name="kore_not_found">کارهٔ کوره پیدا نشد. نصب شود؟</string>
    <string name="show_play_with_kodi_title">نمایش گزینهٔ «پخش با کودی»</string>
    <string name="show_play_with_kodi_summary">نمایش گزینه‌ای برای پخش ویدیو با مرکز رسانهٔ کودی</string>
    <string name="play_audio">صدا</string>
    <string name="default_audio_format_title">قالب صدای پیش‌گزیده</string>
<<<<<<< HEAD
=======
    <string name="webm_description">قالب آزاد — WebM</string>
    <string name="m4a_description">کیفیت بهتر — M4A</string>
>>>>>>> 45339fd6
    <string name="theme_title">زمینه</string>
    <string name="dark_theme_title">تیره</string>
    <string name="light_theme_title">روشن</string>

    <string name="download_dialog_title">بارگیری</string>
    <string name="next_video_title">ویدیوی بعدی</string>
    <string name="show_next_and_similar_title">نماش ویدیوهای «بعدی» و «مشابه»</string>
    <string name="url_not_supported_toast">نشانی اینترنتی پشتیبانی نمی‌شود</string>
<<<<<<< HEAD
    <string name="content_language_title">زبان محتوای ترجیحی</string>
=======
    <string name="search_language_title">زبان محتوای پیش‌فرض</string>
>>>>>>> 45339fd6
    <string name="settings_category_video_audio_title">ویدیو و صدا</string>
    <string name="settings_category_appearance_title">ظاهر</string>
    <string name="settings_category_other_title">دیگر</string>
    <string name="background_player_playing_toast">در حال پخش در پس‌زمینه</string>
    <string name="play_btn_text">پخش</string>
    <string name="content">محتوا</string>
    <string name="show_age_restricted_content_title">نمایش محتوای محدود شده بر اساس سن</string>
    <string name="video_is_age_restricted">ویدیو بر اساس سن محدود شده است. نخست، ویدیوهای محدود شده بر اساس سن را در تنظیمات فعّال کنید.</string>
    <string name="duration_live">زنده</string>
    <string name="downloads">بارگیری‌ها</string>
    <string name="downloads_title">بارگیری‌ها</string>
    <string name="error_report_title">گزارش خطا</string>

    <string name="general_error">خطا</string>
    <string name="network_error">خطای شبکه</string>
    <string name="could_not_load_thumbnails">نمی‌توان تمام بندانگشتی‌ها را بار کرد</string>
    <string name="youtube_signature_decryption_error">نمی‌توان امضای نشانی اینترنتی ویدیو را رمزگشایی کرد.</string>
    <string name="parsing_error">نمی‌توان پایگاه وب را تجزیه کرد.</string>
    <string name="light_parsing_error">نمی‌توان پایگاه وب را به صورت کامل تجزیه کرد.</string>
    <string name="content_not_available">محتوا در دسترس نیست.</string>
    <string name="blocked_by_gema">مسدود شده توسّط GEMA.</string>
    <string name="could_not_setup_download_menu">نمی‌توان فهرست بارگیری را برپا ساخت.</string>
    <string name="live_streams_not_supported">این یک جریان زنده است. این جریان‌ها هنوز پشتیبانی نمی‌شوند.</string>
    <string name="could_not_get_stream">نمی‌توان هیچ جریانی را گرفت.</string>
    <string name="sorry_string">ببخشید. نباید این اتّفاق می‌افتاد.</string>
    <string name="error_report_button_text">گزارش خطا با نامه</string>
    <string name="error_snackbar_message">ببخشید. چند مشکل رخ داد.</string>
    <string name="error_snackbar_action">گزارش</string>
    <string name="what_device_headline">اطّلاعات:</string>
    <string name="what_happened_headline">چه روی داد:</string>
    <string name="your_comment">توضیح شما (به انگلیسی):</string>
    <string name="error_details_headline">جزییات:</string>


    <string name="list_thumbnail_view_description">بندانگشتی پیش‌نمایش ویدیو</string>
    <string name="detail_thumbnail_view_description">بندانگشتی پیش‌نمایش ویدیو</string>
    <string name="detail_uploader_thumbnail_view_description">بندانگشتی کاربر بارگذار</string>
    <string name="detail_likes_img_view_description">پسندها</string>
    <string name="detail_dislikes_img_view_description">نپسندیدن‌ها</string>
    <string name="use_tor_title">استفاده از تور</string>
    <string name="use_tor_summary">(آزمایشی) اجبار ترافیک بارگیری از مسیر تور برای محرمانگی بیش‌تر (هنوز پخش جریانی پشتیبانی نمی‌شود).</string>
    <string name="report_error">گزارش یک خطا</string>
    <string name="user_report">گزارش کاربر</string>

    <string name="err_dir_create">نمی‌توان شاخهٔ بارگیری «%1$s» را ایجاد کرد</string>
    <string name="info_dir_created">شاخهٔ بارگیری «%1$s» ایجاد شد</string>

    <string name="video">ویدیو</string>
    <string name="audio">صدا</string>
    <string name="retry">تلاش دوباره</string>
    <string name="storage_permission_denied">اجازهٔ دسترسی به انبار ذخیره رد شد</string>

    <string name="start">شروع</string>
    <string name="pause">مکث</string>
    <string name="view">نمایش</string>
    <string name="delete">حذف</string>
    <string name="checksum">مجموع مقابله‌ای</string>

    <string name="add">مآموریت جدید</string>
    <string name="finish">قبول</string>

    <string name="msg_name">نام پرونده</string>
    <string name="msg_threads">رشته‌ها</string>
    <string name="msg_error">خطا</string>
    <string name="msg_server_unsupported">کارساز پشتیبانی نشده</string>
    <string name="msg_exists">پرونده از پیش وجود دارد</string>
    <string name="msg_url_malform">نشانی اینترنتی خراب است یا اینترنت در دسترس نیست</string>
    <string name="msg_running">نیوپایپ در حال بارگیری است</string>
    <string name="msg_running_detail">برای جزییات، ضربه بزنید</string>
    <string name="msg_wait">لطفاً صبر کنید…</string>
    <string name="msg_copied">در حافظه رونوشت شد.</string>
    <string name="no_available_dir">لطفاً یک شاخهٔ بارگیری موجود را برگزینید.</string>

<string name="no_player_found_toast">هیچ پخش کننده جریانی پیدا نشد (شما می‌توانید برنامه وی‌ال‌سی را برای پخش آن نصب کنید).</string>
    <string name="controls_download_desc">بارگیری پرونده جریان.</string>
    <string name="use_external_video_player_summary">هنگامی که این گزینه فعال باشد، برخی از کیفیت‌ها فاقد صدا خواهند بود</string>
    <string name="subscribe_button_title">اشتراک</string>
    <string name="subscribed_button_title">مشترک شده</string>
    <string name="channel_unsubscribed">اشتراک کانال لغو شد</string>
    <string name="subscription_change_failed">ناتوانی در تغییر وضعیت اشتراک</string>
    <string name="subscription_update_failed">ناتوانی در به‌روزرسانی اشتراک</string>
    <string name="show_info">نمایش اطلاعات</string>

    <string name="tab_main">اصلی</string>
    <string name="tab_subscriptions">اشتراک‌ها</string>
    <string name="tab_bookmarks">نشان‌گذاری‌ها</string>

    <string name="fragment_whats_new">موارد جدید</string>

    <string name="controls_background_title">پس زمینه</string>
    <string name="controls_add_to_playlist_title">افزودن به</string>

    <string name="show_higher_resolutions_title">نمایش کیفیت بالاتر</string>
    <string name="show_higher_resolutions_summary">تنها برخی دستگاه‌ها توانایی پخش ویدئوهای 2K و 4K را دارند</string>
    <string name="default_video_format_title">قالب ویدئوی پیش‌فرض</string>
    <string name="black_theme_title">سیاه</string>
    <string name="download_thumbnail_title">بارگذاری بندانگشتی</string>
    <string name="auto_queue_title">قرار دادن خودکار جریان بعدی در صف</string>
    <string name="show_search_suggestions_title">پیشنهادهای جستجو</string>
    <string name="show_search_suggestions_summary">نمایش پیشنهادها حین جستجو</string>
    <string name="enable_search_history_title">تاریخچه جستجو</string>
    <string name="enable_watch_history_summary">نگه‌داشتن آمار ویدئوهای دیده‌شده</string>
    <string name="default_content_country_title">کشور محتوای پیش‌فرض</string>
    <string name="settings_category_player_title">پخش‌کننده</string>
    <string name="settings_category_player_behavior_title">رفتار</string>
    <string name="all">همه</string>
    <string name="channel">کانال</string>
    <string name="channels">کانال‌ها</string>
    <string name="playlist">سیاهه پخش</string>
    <string name="playlists">سیاهه‌های پخش</string>
    <string name="users">کاربران</string>
    <string name="yes">بله</string>
    <string name="later">بعدا</string>
    <string name="disabled">غیرفعال</string>
    <string name="filter">صافی</string>
    <string name="refresh">تازه‌سازی</string>
    <string name="clear">پاک‌کردن</string>
    <string name="popup_resizing_indicator_title">تغییر اندازه</string>
    <string name="play_all">پخش همه</string>
    <string name="always">همیشه</string>
    <string name="just_once">فقط یک‌بار</string>
    <string name="file">پرونده</string>

    <string name="notification_channel_name">اعلان نیوپایپ</string>
    <string name="unknown_content">[ناشناخته]</string>

    <string name="import_data_title">وارد کردن پایگاه‌داده</string>
    <string name="export_data_title">"صادرکردن "</string>
    <string name="import_data_summary">تاریخچه و اشتراک‌های شما بازنویسی خواهند شد</string>
    <string name="export_data_summary">صادرکردن تاریخچه، اشتراک‌ها و سیاهه‌های پخش</string>
    <string name="clear_views_history_title">پاک‌کردن تاریخچه ویدئوهای دیده‌شده</string>
    <string name="import_export_title">وارد/صادر کردن</string>
    <string name="import_title">وارد کردن</string>
    <string name="import_from">وارد کردن از</string>
    <string name="export_to">صادر کردن به</string>

    <string name="import_ongoing">در حال وارد کردن…</string>
    <string name="export_ongoing">در حال صدور…</string>

    <string name="subscriptions_import_unsuccessful">ناتوانی در ورود اشتراک‌ها</string>
    <string name="subscriptions_export_unsuccessful">ناتوانی در صدور اشتراک‌ها</string>

    <string name="playback_speed_control">کنترل‌های سرعت پخش</string>
    <string name="accept">قبول</string>
    <string name="decline">رد</string>

    <string name="limit_data_usage_none_description">بدون محدودیت</string>
    <string name="minimize_on_exit_none_description">هیچ</string>
    <string name="best_resolution">بهترین وضوح</string>
    <string name="delete_view_history_alert">تمام تاریخچه نمایش پاک شود؟</string>
    <string name="view_history_deleted">تاریخچه نمایش پاک شد.</string>
    <string name="clear_search_history_title">پاک‌کردن تاریخچه جستجو</string>
    <string name="clear_search_history_summary">تاریخچه کلیدواژه‌های جستجو را پاک می‌کند</string>
    <string name="delete_search_history_alert">تمام تاریخچه جستجو پاک شود؟</string>
    <string name="search_history_deleted">تاریخچه جستجو پاک شد.</string>
    <string name="could_not_load_image">ناتوانی در بارگذاری تصویر</string>
    <string name="player_stream_failure">ناتوانی در پخش این جریان</string>
    <string name="invalid_url_toast">نشانی نامعتبر</string>
    <string name="video_streams_empty">هیچ جریان ویدئویی پیدا نشد</string>
    <string name="audio_streams_empty">هیچ جریان صدایی پیدا نشد</string>
    <string name="invalid_directory">چنین پوشه‌ای وجود ندارد</string>
    <string name="invalid_source">چنین منبع محتوا/پرونده‌ای وجود ندارد</string>
    <string name="file_name_empty_error">نام پرونده نمی‌تواند خالی باشد</string>
    <string name="error_occurred_detail">خطایی رخ داد: %1$s</string>
    <string name="no_streams_available_download">جریانی برای بارگیری در دسترس نیست</string>

    <string name="search_no_results">بدون نتیجه</string>
    <string name="use_old_player_title">استفاده از پخش‌کننده قدیمی</string>
    <string name="short_thousand">K</string>
    <string name="short_million">M</string>
    <string name="short_billion">B</string>

    <plurals name="subscribers">
	<item quantity="one">%s مشترک</item>
	<item quantity="other">%s مشترک</item>
</plurals>

    <string name="no_views">بدون بازدید</string>
    <plurals name="views">
	<item quantity="one">%s بازدید</item>
	<item quantity="other">%s بازدید</item>
</plurals>

    <string name="no_videos">بدون ویدئو</string>
    <plurals name="videos">
	<item quantity="one">%s ویدئو</item>
	<item quantity="other">%s ویدئو</item>
</plurals>

    <string name="create">ایجاد</string>
    <string name="delete_one">پاک کردن یک مورد</string>
    <string name="delete_all">پاک‌کردن همه</string>
    <string name="dismiss">صرف نظر</string>
    <string name="rename">تغییر نام</string>

    <string name="one_item_deleted">یک مورد پاک شد.</string>

    <string name="settings_file_charset_title">نویسه‌های مجاز در نام پرونده‌ها</string>
    <string name="settings_file_replacement_character_summary">نویسه‌های نامعتبر با این مقدار جایگزین شدند</string>
    <string name="settings_file_replacement_character_title">نویسه جایگزین</string>

    <string name="charset_letters_and_digits">حروف و اعداد</string>
    <string name="charset_most_special_characters">مهم‌ترین نویسه‌های خاص</string>

    <string name="toast_no_player">کاره‌ای برای پخش این پرونده نصب نشده است</string>

    <string name="title_activity_about">درباره نیوپایپ</string>
    <string name="action_settings">تنظیمات</string>
    <string name="action_about">درباره</string>
    <string name="error_unable_to_load_license">ناتوانی در بارگذاری پروانه</string>
    <string name="action_open_website">گشودن وب‌سایت</string>
    <string name="tab_about">درباره</string>
    <string name="tab_contributors">مشارکت‌کنندگان</string>
    <string name="tab_licenses">پروانه‌ها</string>
    <string name="app_description">پخش‌کننده آزاد سبُک برای اندروید.</string>
    <string name="contribution_title">مشارکت</string>
    <string name="view_on_github">دیدن روی گیت‌هاب</string>
    <string name="donation_title">اعانه</string>
    <string name="website_title">وب‌سایت</string>
    <string name="privacy_policy_title">سیاست حریم خصوصی نیوپایپ</string>
    <string name="read_privacy_policy">خواندن سیاست حریم خصوصی</string>
    <string name="app_license_title">پروانه نیوپایپ</string>
    <string name="read_full_license">خواندن پروانه</string>


    <string name="title_activity_history">تاریخچه</string>
    <string name="title_history_search">جستجو شده</string>
    <string name="title_history_view">دیده‌شده</string>
    <string name="history_disabled">تاریخچه غیرفعال است</string>
    <string name="action_history">تاریخچه</string>
    <string name="history_empty">تاریخچه خالی است</string>
    <string name="history_cleared">تاریخچه پاک شد</string>
    <string name="item_deleted">مورد پاک شد</string>
    <string name="delete_item_search_history">می‌خواهید این مورد را از تاریخچه جستجو پاک کنید؟</string>
    <string name="delete_stream_history_prompt">می‌خواهید این مورد را از تاریخچه نمایش پاک کنید؟</string>
    <string name="delete_all_history_prompt">می‌خواهید همه موارد را از تاریخچه پاک کنید؟</string>
    <string name="title_last_played">آخرین پخش‌شده</string>
    <string name="title_most_played">بیشترین پخش‌شده</string>

    <string name="main_page_content">محتوای صفحه اصلی</string>
    <string name="blank_page_summary">صفحه خالی</string>
    <string name="kiosk_page_summary">صفحه کیوسک</string>
    <string name="subscription_page_summary">صفحه اشتراک‌ها</string>
    <string name="feed_page_summary">صفحه خوراک</string>
    <string name="channel_page_summary">صفحه کانال</string>
    <string name="select_a_channel">کانالی را انتخاب کنید</string>
    <string name="no_channel_subscribed_yet">هنز کانال مشترک‌شده‌ای وجود ندارد</string>
    <string name="select_a_kiosk">یک کیوسک را انتخاب کنید</string>
    <string name="kiosk">کیوسک</string>
    <string name="trending">محبوب</string>
    <string name="top_50">۵۰ ویدئوی برتر</string>
    <string name="new_and_hot">جدید و داغ</string>
    <string name="title_activity_background_player">پخش‌کننده پس‌زمینه</string>
    <string name="play_queue_remove">حذف</string>
    <string name="play_queue_stream_detail">جزئیات</string>
    <string name="play_queue_audio_settings">تنظیمات صدا</string>
    <string name="video_player">پخش‌کننده ویدئو</string>
    <string name="background_player">پخش‌کننده پس‌زمینه</string>
    <string name="always_ask_open_action">همیشه بپرس</string>

    <string name="preferred_player_fetcher_notification_title">در حال دریافت اطلاعات…</string>
    <string name="preferred_player_fetcher_notification_message">بارگذری محتوای درخواستی</string>

    <string name="create_playlist">فهرست پخش جدید</string>
    <string name="delete_playlist">پاک‌کردن</string>
    <string name="rename_playlist">تغییر نام</string>
    <string name="playlist_name_input">نام</string>
    <string name="append_playlist">افزودن به فهرست پخش</string>
    <string name="set_as_playlist_thumbnail">استفاده به عنوان تصویر فهرست پخش</string>

    <string name="delete_playlist_prompt">این فهرست پخش پاک شود؟</string>
    <string name="playlist_creation_success">فهرست پخش ایجاد شد</string>
    <string name="playlist_add_stream_success">به فهرست پخش افزوده شد</string>
    <string name="playlist_thumbnail_change_success">تصویر فهرست پخش تغییر کرد.</string>
    <string name="playlist_delete_failure">ناتوانی در پاک‌کردن فهرست پخش.</string>

    <string name="caption_none">بدون توضیحات</string>

    <string name="caption_setting_title">توضحیات</string>
    </resources><|MERGE_RESOLUTION|>--- conflicted
+++ resolved
@@ -35,11 +35,8 @@
     <string name="show_play_with_kodi_summary">نمایش گزینه‌ای برای پخش ویدیو با مرکز رسانهٔ کودی</string>
     <string name="play_audio">صدا</string>
     <string name="default_audio_format_title">قالب صدای پیش‌گزیده</string>
-<<<<<<< HEAD
-=======
     <string name="webm_description">قالب آزاد — WebM</string>
     <string name="m4a_description">کیفیت بهتر — M4A</string>
->>>>>>> 45339fd6
     <string name="theme_title">زمینه</string>
     <string name="dark_theme_title">تیره</string>
     <string name="light_theme_title">روشن</string>
@@ -48,11 +45,7 @@
     <string name="next_video_title">ویدیوی بعدی</string>
     <string name="show_next_and_similar_title">نماش ویدیوهای «بعدی» و «مشابه»</string>
     <string name="url_not_supported_toast">نشانی اینترنتی پشتیبانی نمی‌شود</string>
-<<<<<<< HEAD
     <string name="content_language_title">زبان محتوای ترجیحی</string>
-=======
-    <string name="search_language_title">زبان محتوای پیش‌فرض</string>
->>>>>>> 45339fd6
     <string name="settings_category_video_audio_title">ویدیو و صدا</string>
     <string name="settings_category_appearance_title">ظاهر</string>
     <string name="settings_category_other_title">دیگر</string>
