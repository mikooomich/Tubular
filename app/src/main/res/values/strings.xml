<?xml version='1.0' encoding='UTF-8'?>
<resources>
    <string name="app_name" translatable="false">NewPipe</string>
    <string name="main_bg_subtitle">Tap search to get started</string>
    <string name="view_count_text">%1$s views</string>
    <string name="upload_date_text">Published on %1$s</string>
    <string name="no_player_found">No stream player found. Do you want to install VLC?</string>
    <string name="no_player_found_toast">No stream player found (you can install VLC to play it)</string>
    <string name="install">Install</string>
    <string name="cancel">Cancel</string>
    <string name="fdroid_vlc_url" translatable="false">https://f-droid.org/repository/browse/?fdfilter=vlc&amp;fdid=org.videolan.vlc</string>
    <string name="open_in_browser">Open in browser</string>
    <string name="open_in_popup_mode">Open in popup mode</string>
    <string name="share">Share</string>
    <string name="download">Download</string>
    <string name="controls_download_desc">Download stream file.</string>
    <string name="search">Search</string>
    <string name="settings">Settings</string>
    <string name="did_you_mean">Did you mean: %1$s ?</string>
    <string name="share_dialog_title">Share with</string>
    <string name="choose_browser">Choose browser</string>
    <string name="screen_rotation">rotation</string>
    <string name="use_external_video_player_title">Use external video player</string>
    <string name="use_external_video_player_summary">Some resolutions will NOT have audio when this option is enabled</string>
    <string name="use_external_audio_player_title">Use external audio player</string>
    <string name="popup_mode_share_menu_title">NewPipe popup mode</string>
    <string name="rss_button_title" translatable="false">RSS</string>
    <string name="subscribe_button_title">Subscribe</string>
    <string name="subscribed_button_title">Subscribed</string>
    <string name="channel_unsubscribed">Channel unsubscribed</string>
    <string name="subscription_change_failed">Unable to change subscription</string>
    <string name="subscription_update_failed">Unable to update subscription</string>
    <string name="show_info">Show info</string>

    <string name="tab_main">Main</string>
    <string name="tab_subscriptions">Subscriptions</string>
    <string name="tab_bookmarks">Bookmarks</string>
    <string name="tab_new">New Tab</string>
    <string name="tab_choose">Choose Tab</string>

    <string name="fragment_whats_new">What\'s New</string>

    <string name="controls_background_title">Background</string>
    <string name="controls_popup_title">Popup</string>
    <string name="controls_add_to_playlist_title">Add To</string>

    <string name="download_path_title">Video download path</string>
    <string name="download_path_summary">Path to store downloaded videos in</string>
    <string name="download_path_dialog_title">Enter download path for videos</string>

    <string name="download_path_audio_title">Audio download path</string>
    <string name="download_path_audio_summary">Path to store downloaded audio in</string>
    <string name="download_path_audio_dialog_title">Enter download path for audio files</string>

    <string name="autoplay_by_calling_app_title">Autoplay</string>
    <string name="autoplay_by_calling_app_summary">Plays a video when NewPipe is called from another app</string>
    <string name="default_resolution_title">Default resolution</string>
    <string name="default_popup_resolution_title">Default popup resolution</string>
    <string name="show_higher_resolutions_title">Show higher resolutions</string>
    <string name="show_higher_resolutions_summary">Only some devices support playing 2K/4K videos</string>
    <string name="play_with_kodi_title">Play with Kodi</string>
    <string name="kore_not_found">Kore app not found. Install it?</string>
    <string name="kore_package" translatable="false">org.xbmc.kore</string>
    <string name="show_play_with_kodi_title">Show \"Play with Kodi\" option</string>
    <string name="show_play_with_kodi_summary">Display an option to play a video via Kodi media center</string>
    <string name="play_audio">Audio</string>
    <string name="default_audio_format_title">Default audio format</string>
    <string name="default_video_format_title">Default video format</string>
    <string name="theme_title">Theme</string>
    <string name="light_theme_title">Light</string>
    <string name="dark_theme_title">Dark</string>
    <string name="black_theme_title">Black</string>
    <string name="popup_remember_size_pos_title">Remember popup size and position</string>
    <string name="popup_remember_size_pos_summary">Remember last size and position of popup</string>
    <string name="use_inexact_seek_title">Use fast inexact seek</string>
    <string name="use_inexact_seek_summary">Inexact seek allows the player to seek to positions faster with reduced precision</string>
    <string name="download_thumbnail_title">Load thumbnails</string>
    <string name="download_thumbnail_summary">Disable to stop all thumbnails from loading and save on data and memory usage. Changing this will clear both in-memory and on-disk image cache.</string>
    <string name="thumbnail_cache_wipe_complete_notice">Image cache wiped</string>
    <string name="metadata_cache_wipe_title">Wipe cached metadata</string>
    <string name="metadata_cache_wipe_summary">Remove all cached webpage data</string>
    <string name="metadata_cache_wipe_complete_notice">Metadata cache wiped</string>
    <string name="auto_queue_title">Auto-queue next stream</string>
    <string name="auto_queue_summary">Auto-append a related stream when playing the last stream in a non-repeating queue.</string>
    <string name="player_gesture_controls_title">Player gesture controls</string>
    <string name="player_gesture_controls_summary">Use gestures to control the brightness and volume of the player</string>
    <string name="show_search_suggestions_title">Search suggestions</string>
    <string name="show_search_suggestions_summary">Show suggestions when searching</string>
    <string name="enable_search_history_title">Search history</string>
    <string name="enable_search_history_summary">Store search queries locally</string>
    <string name="enable_watch_history_title">History &amp; Cache</string>
    <string name="enable_watch_history_summary">Keep track of watched videos</string>
    <string name="resume_on_audio_focus_gain_title">Resume on focus gain</string>
    <string name="resume_on_audio_focus_gain_summary">Continue playing after interruptions (e.g. phone calls)</string>
    <string name="download_dialog_title">Download</string>
    <string name="next_video_title">Next video</string>
    <string name="show_next_and_similar_title">Show \'next\' and \'similar\' videos</string>
    <string name="show_hold_to_append_title">Show \"hold to append\" tip</string>
    <string name="show_hold_to_append_summary">Show tip when background or popup button is pressed on video details page</string>
    <string name="url_not_supported_toast">URL not supported</string>
    <string name="default_content_country_title">Default content country</string>
    <string name="service_title">Service</string>
    <string name="search_language_title">Default content language</string>
    <string name="settings_category_player_title">Player</string>
    <string name="settings_category_player_behavior_title">Behavior</string>
    <string name="settings_category_video_audio_title">Video &amp; Audio</string>
    <string name="settings_category_history_title">History &amp; Cache</string>
    <string name="settings_category_popup_title">Popup</string>
    <string name="settings_category_appearance_title">Appearance</string>
    <string name="settings_category_other_title">Other</string>
    <string name="settings_category_debug_title">Debug</string>
    <string name="background_player_playing_toast">Playing in background</string>
    <string name="popup_playing_toast">Playing in popup mode</string>
    <string name="background_player_append">Queued on background player</string>
    <string name="popup_playing_append">Queued on popup player</string>
    <string name="c3s_url" translatable="false">https://www.c3s.cc/</string>
    <string name="play_btn_text">Play</string>
    <string name="content">Content</string>
    <string name="show_age_restricted_content_title">Show age restricted content</string>
    <string name="video_is_age_restricted">Age Restricted Video. Allowing such material is possible from Settings.</string>
    <string name="duration_live">live</string>
    <string name="duration_live_button" translatable="false">LIVE</string>
    <string name="downloads">Downloads</string>
    <string name="downloads_title">Downloads</string>
    <string name="error_report_title">Error report</string>
    <string name="all">All</string>
    <string name="channel">Channel</string>
    <string name="channels">Channels</string>
    <string name="playlist">Playlist</string>
    <string name="playlists">Playlists</string>
    <string name="videos">Videos</string>
    <string name="tracks">Tracks</string>
    <string name="users">Users</string>
    <string name="yes">Yes</string>
    <string name="later">Later</string>
    <string name="disabled">Disabled</string>
    <string name="filter">Filter</string>
    <string name="refresh">Refresh</string>
    <string name="clear">Clear</string>
    <string name="popup_resizing_indicator_title">Resizing</string>
    <string name="best_resolution">Best resolution</string>
    <string name="undo">Undo</string>
    <string name="play_all">Play All</string>
    <string name="always">Always</string>
    <string name="just_once">Just Once</string>
    <string name="file">File</string>

    <string name="notification_channel_id" translatable="false">newpipe</string>
    <string name="notification_channel_name">NewPipe Notification</string>
    <string name="notification_channel_description">Notifications for NewPipe Background and Popup Players</string>

    <string name="app_update_notification_channel_id" translatable="false">newpipeAppUpdate</string>
    <string name="app_update_notification_channel_name">App Update Notification</string>
    <string name="app_update_notification_channel_description">Notifications for new NewPipe version</string>

    <string name="unknown_content">[Unknown]</string>

    <string name="toggle_orientation">Toggle Orientation</string>
    <string name="switch_to_background">Switch to Background</string>
    <string name="switch_to_popup">Switch to Popup</string>
    <string name="switch_to_main">Switch to Main</string>

    <string name="import_data_title">Import database</string>
    <string name="export_data_title">Export database</string>
    <string name="import_data_summary">Will override your current history and subscriptions</string>
    <string name="export_data_summary">Export history, subscriptions and playlists.</string>
    <string name="clear_views_history_title">Clear watch history</string>
    <string name="clear_views_history_summary">Deletes the history of played streams.</string>
    <string name="delete_view_history_alert">Delete whole watch history.</string>
    <string name="view_history_deleted">Watch history deleted.</string>
    <string name="clear_search_history_title">Clear search history</string>
    <string name="clear_search_history_summary">Deletes history of search keywords.</string>
    <string name="delete_search_history_alert">Delete whole search history.</string>
    <string name="search_history_deleted">Search history deleted.</string>
    <!-- error strings -->
    <string name="general_error">Error</string>
    <string name="download_to_sdcard_error_title">External storage not available.</string>
    <string name="download_to_sdcard_error_message">Download to external SD Card is not possible yet. Should the download place be reset?</string>
    <string name="network_error">Network error</string>
    <string name="could_not_load_thumbnails">Could not load all thumbnails</string>
    <string name="youtube_signature_decryption_error">Could not decrypt video URL signature</string>
    <string name="parsing_error">Could not parse website</string>
    <string name="light_parsing_error">Could not parse website completely</string>
    <string name="content_not_available">Content not available</string>
    <string name="blocked_by_gema">Blocked by GEMA</string>
    <string name="could_not_setup_download_menu">Could not set up download menu</string>
    <string name="live_streams_not_supported">This is a LIVE STREAM, which is not yet supported.</string>
    <string name="could_not_get_stream">Could not get any stream</string>
    <string name="could_not_load_image">Could not load image</string>
    <string name="app_ui_crash">App/UI crashed</string>
    <string name="player_stream_failure">Could not play this stream</string>
    <string name="player_unrecoverable_failure">Unrecoverable player error occurred</string>
    <string name="player_recoverable_failure">Recovering from player error</string>
    <string name="external_player_unsupported_link_type">External players don\'t support these types of links</string>
    <string name="invalid_url_toast">Invalid URL</string>
    <string name="video_streams_empty">No video streams found</string>
    <string name="audio_streams_empty">No audio streams found</string>
    <string name="invalid_directory">Invalid directory</string>
    <string name="invalid_source">Invalid file/content source</string>
    <string name="invalid_file">File doesn\'t exist or insufficient permission to read or write to it</string>
    <string name="file_name_empty_error">File name cannot be empty</string>
    <string name="error_occurred_detail">An error occurred: %1$s</string>
    <string name="no_streams_available_download">No streams available to download</string>
    <string name="saved_tabs_invalid_json">Using default tabs, error while reading saved tabs</string>
    <string name="restore_defaults">Restore defaults</string>
    <string name="restore_defaults_confirmation">Do you want to restore the defaults?</string>

    <!-- error activity -->
    <string name="sorry_string">Sorry, that should not have happened.</string>
    <string name="guru_meditation" translatable="false">Guru Meditation.</string>
    <string name="error_report_button_text">Report error via e-mail</string>
    <string name="error_snackbar_message">Sorry, some errors occurred.</string>
    <string name="error_snackbar_action">REPORT</string>
    <string name="what_device_headline">Info:</string>
    <string name="what_happened_headline">What happened:</string>
    <string name="info_labels">What:\\nRequest:\\nContent Lang:\\nService:\\nGMT Time:\\nPackage:\\nVersion:\\nOS version:</string>
    <string name="your_comment">Your comment (in English):</string>
    <string name="error_details_headline">Details:</string>


    <!-- Content descriptions (for better accessibility) -->
    <string name="list_thumbnail_view_description">Video preview thumbnail</string>
    <string name="detail_thumbnail_view_description">Video preview thumbnail</string>
    <string name="detail_uploader_thumbnail_view_description">Uploader\'s avatar thumbnail</string>
    <string name="detail_likes_img_view_description">Likes</string>
    <string name="detail_dislikes_img_view_description">Dislikes</string>
    <string name="use_tor_title">Use Tor</string>
    <string name="use_tor_summary">(Experimental) Force download traffic through Tor for increased privacy (streaming videos not yet supported).</string>
    <string name="report_error">Report an Error</string>
    <string name="user_report">User report</string>
    <string name="search_no_results">No results</string>
    <string name="empty_view_no_videos" translatable="false">@string/no_videos</string>
    <string name="empty_subscription_feed_subtitle">Nothing Here But Crickets</string>
    <string name="detail_drag_description">Drag to reorder</string>

    <string name="err_dir_create">Cannot create download directory \'%1$s\'</string>
    <string name="info_dir_created">Created download directory \'%1$s\'</string>

    <string name="video">Video</string>
    <string name="audio">Audio</string>
    <string name="retry">Retry</string>
    <string name="storage_permission_denied">Storage access permission denied</string>
    <string name="use_old_player_title">Use old player</string>
    <string name="use_old_player_summary">Old built-in Mediaframework player</string>

    <string name="short_thousand">K</string>
    <string name="short_million">M</string>
    <string name="short_billion">B</string>

    <!--Zero don't get selected (in some languages) as it is not a "special case" for android-->
    <string name="no_subscribers">No subscribers</string>
    <plurals name="subscribers">
        <item quantity="one">%s subscriber</item>
        <item quantity="other">%s subscribers</item>
    </plurals>
    <string name="subscribers_count_not_available">Subscribers count not available</string>

    <string name="no_views">No views</string>
    <plurals name="views">
        <item quantity="one">%s view</item>
        <item quantity="other">%s views</item>
    </plurals>

    <string name="no_videos">No videos</string>
    <plurals name="videos">
        <item quantity="one">%s video</item>
        <item quantity="other">%s videos</item>
    </plurals>

    <!-- Missions -->
    <string name="start">Start</string>
    <string name="pause">Pause</string>
    <string name="view">Play</string>
    <string name="create">Create</string>
    <string name="delete">Delete</string>
    <string name="delete_one">Delete One</string>
    <string name="delete_all">Delete All</string>
    <string name="checksum">Checksum</string>
    <string name="dismiss">Dismiss</string>
    <string name="rename">Rename</string>

    <!-- Fragment -->
    <string name="add">New mission</string>
    <string name="finish">OK</string>

    <!-- Msg -->
    <string name="msg_name">Filename</string>
    <string name="msg_threads">Threads</string>
    <string name="msg_error">Error</string>
    <string name="msg_server_unsupported">Server unsupported</string>
    <string name="msg_exists">File already exists</string>
    <string name="msg_url_malform">Malformed URL or Internet not available</string>
    <string name="msg_running">NewPipe Downloading</string>
    <string name="msg_running_detail">Tap for details</string>
    <string name="msg_wait">Please wait…</string>
    <string name="msg_copied">Copied to clipboard</string>
    <string name="no_available_dir">Please select an available download folder</string>
    <string name="msg_popup_permission">This permission is needed to\nopen in popup mode</string>
    <string name="one_item_deleted">1 item deleted.</string>

    <!-- Checksum types -->
    <string name="md5" translatable="false">MD5</string>
    <string name="sha1" translatable="false">SHA-1</string>
    <string name="reCaptchaActivity">reCAPTCHA</string>
    <string name="reCaptcha_title">reCAPTCHA Challenge</string>
    <string name="recaptcha_request_toast">reCAPTCHA Challenge requested</string>

    <!-- End of GigaGet's Strings -->

    <!-- Downloads -->
    <string name="settings_category_downloads_title">Download</string>
    <string name="settings_file_charset_title">Allowed characters in filenames</string>
    <string name="settings_file_replacement_character_summary">Invalid characters are replaced with this value</string>
    <string name="settings_file_replacement_character_title">Replacement character</string>

    <string name="charset_letters_and_digits_value" translatable="false">[^\\w\\d]+</string>
    <string name="charset_most_special_characters_value" translatable="false">[\\n\\r|\\?*&lt;":&gt;/']+</string>
    <string name="charset_letters_and_digits">Letters and digits</string>
    <string name="charset_most_special_characters">Most special characters</string>

    <string name="toast_no_player">No app installed to play this file</string>

    <!-- About -->
    <string name="title_activity_about">About NewPipe</string>
    <string name="action_settings">Settings</string>
    <string name="action_about">About</string>
    <string name="title_licenses">Third-party Licenses</string>
    <string name="copyright" formatted="true">© %1$s by %2$s under %3$s</string>
    <string name="error_unable_to_load_license">Could not load license</string>
    <string name="action_open_website">Open website</string>
    <string name="tab_about">About</string>
    <string name="tab_contributors">Contributors</string>
    <string name="tab_licenses">Licenses</string>
    <string name="app_description">Libre lightweight streaming on Android.</string>
    <string name="contribution_title">Contribute</string>
    <string name="contribution_encouragement">Whether you have ideas of; translation, design changes, code cleaning, or real heavy code changes—help is always welcome. The more is done the better it gets!</string>
    <string name="github_url" translatable="false">https://github.com/TeamNewPipe/NewPipe</string>
    <string name="view_on_github">View on GitHub</string>
    <string name="donation_title">Donate</string>
    <string name="donation_encouragement">NewPipe is developed by volunteers spending time bringing you the best experience. Give back to help developers make NewPipe even better while enjoying a cup of coffee.</string>
    <string name="donation_url" translatable="false">https://newpipe.schabi.org/donate</string>
    <string name="give_back">Give back</string>
    <string name="website_title">Website</string>
    <string name="website_encouragement">Visit the NewPipe Website for more info and news.</string>
    <string name="website_url" translatable="false">https://newpipe.schabi.org/</string>
    <string name="privacy_policy_title">NewPipe\'s Privacy Policy</string>
    <string name="privacy_policy_encouragement">The NewPipe project takes your privacy very seriously. Therefore, the app does not collect any data without your consent.\nNewPipe\'s privacy policy explains in detail what data is sent and stored when you send a crash report.</string>
    <string name="privacy_policy_url" translatable="false">https://newpipe.schabi.org/legal/privacy/</string>
    <string name="read_privacy_policy">Read privacy policy</string>
    <string name="app_license_title">NewPipe\'s License</string>
    <string name="app_license">NewPipe is copyleft libre software: You can use, study share and improve it at your will. Specifically you can redistribute and/or modify it under the terms of the GNU General Public License as published by the Free Software Foundation, either version 3 of the License, or (at your option) any later version.</string>
    <string name="read_full_license">Read license</string>


    <!-- History -->
    <string name="title_activity_history">History</string>
    <string name="title_history_search">Searched</string>
    <string name="title_history_view">Watched</string>
    <string name="history_disabled">History is disabled</string>
    <string name="action_history">History</string>
    <string name="history_empty">The history is empty</string>
    <string name="history_cleared">History cleared</string>
    <string name="item_deleted">Item deleted</string>
    <string name="delete_item_search_history">Do you want to delete this item from search history?</string>
    <string name="delete_stream_history_prompt">Do you want to delete this item from watch history?</string>
    <string name="delete_all_history_prompt">Are you sure you want to delete all items from history?</string>
    <string name="title_last_played">Last Played</string>
    <string name="title_most_played">Most Played</string>

    <!-- Content -->
    <string name="main_page_content">Content of main page</string>
    <string name="main_page_content_summary">What tabs are shown on the main page</string>
    <string name="selection">Selection</string>
    <string name="blank_page_summary">Blank Page</string>
    <string name="kiosk_page_summary">Kiosk Page</string>
    <string name="subscription_page_summary">Subscription Page</string>
    <string name="feed_page_summary">Feed Page</string>
    <string name="channel_page_summary">Channel Page</string>
    <string name="select_a_channel">Select a channel</string>
    <string name="no_channel_subscribed_yet">No channel subscribed yet</string>
    <string name="select_a_kiosk">Select a kiosk</string>
    <string name="export_complete_toast">Export complete</string>
    <string name="import_complete_toast">Import complete</string>
    <string name="no_valid_zip_file">No valid ZIP file</string>
    <string name="could_not_import_all_files">Warning: Could not import all files.</string>
    <string name="override_current_data">This will override your current setup.</string>
    <string name="import_settings">Do you want to also import settings?</string>

    <!-- Kiosk Names -->
    <string name="kiosk">Kiosk</string>
    <string name="trending">Trending</string>
    <string name="top_50">Top 50</string>
    <string name="new_and_hot">New &amp; hot</string>
    <string name="service_kiosk_string" translatable="false">%1$s/%2$s</string>

    <!-- Play Queue -->
    <string name="title_activity_background_player">Background Player</string>
    <string name="title_activity_popup_player">Popup Player</string>
    <string name="play_queue_remove">Remove</string>
    <string name="play_queue_stream_detail">Details</string>
    <string name="play_queue_audio_settings">Audio Settings</string>
    <string name="hold_to_append">Hold To Enqueue</string>
    <string name="enqueue_on_background">Enqueue on Background</string>
    <string name="enqueue_on_popup">Enqueue on Popup</string>
    <string name="start_here_on_main">Start Playing Here</string>
    <string name="start_here_on_background">Start Here on Background</string>
    <string name="start_here_on_popup">Start Here on Popup</string>

    <!-- Drawer -->
    <string name="drawer_open">Open Drawer</string>
    <string name="drawer_close">Close Drawer</string>
    <string name="youtube" translatable="false">YouTube</string>
    <string name="soundcloud" translatable="false">SoundCloud</string>
    <string name="drawer_header_action_paceholder_text">Something will appear here soon ;D</string>


    <!-- Preferred player -->
    <string name="preferred_open_action_share_menu_title" translatable="false">NewPipe</string>
    <string name="preferred_open_action_settings_title">Preferred \'open\' action</string>
    <string name="preferred_open_action_settings_summary">Default action when opening content — %s</string>

    <string name="video_player">Video player</string>
    <string name="background_player">Background player</string>
    <string name="popup_player">Popup player</string>
    <string name="always_ask_open_action">Always ask</string>

    <string name="preferred_player_fetcher_notification_title">Getting info…</string>
    <string name="preferred_player_fetcher_notification_message">"Loading requested content"</string>

    <!-- Local Playlist -->
    <string name="create_playlist">Create New Playlist</string>
    <string name="delete_playlist">Delete Playlist</string>
    <string name="rename_playlist">Rename Playlist</string>
    <string name="playlist_name_input">Name</string>
    <string name="append_playlist">Add To Playlist</string>
    <string name="set_as_playlist_thumbnail">Set as Playlist Thumbnail</string>

    <string name="bookmark_playlist">Bookmark Playlist</string>
    <string name="unbookmark_playlist">Remove Bookmark</string>

    <string name="delete_playlist_prompt">Do you want to delete this playlist?</string>
    <string name="playlist_creation_success">Playlist created</string>
    <string name="playlist_add_stream_success">Added to playlist</string>
    <string name="playlist_thumbnail_change_success">Playlist thumbnail changed</string>
    <string name="playlist_delete_failure">Could not delete playlist</string>

    <!-- Players -->
    <string name="caption_none">No Captions</string>

    <string name="resize_fit">Fit</string>
    <string name="resize_fill">Fill</string>
    <string name="resize_zoom">Zoom</string>

    <string name="caption_auto_generated">Auto-generated</string>

    <!-- Caption Settings -->
    <string name="caption_setting_title">Captions</string>
    <string name="caption_setting_description">Modify player caption text scale and background styles. Requires app restart to take effect.</string>

    <!-- Debug Settings -->
    <string name="enable_leak_canary_title">Enable LeakCanary</string>
    <string name="enable_leak_canary_summary">Memory leak monitoring may cause the app to become unresponsive when heap dumping</string>

    <string name="enable_disposed_exceptions_title">Report Out-of-lifecycle Errors</string>
    <string name="enable_disposed_exceptions_summary">Force reporting of undeliverable Rx exceptions outside of fragment or activity lifecycle after disposal</string>

    <!-- Subscriptions import/export -->
    <string name="import_export_title">Import/Export</string>
    <string name="import_title">Import</string>
    <string name="import_from">Import from</string>
    <string name="export_to">Export to</string>

    <string name="import_ongoing">Importing…</string>
    <string name="export_ongoing">Exporting…</string>

    <string name="import_file_title">Import file</string>
    <string name="previous_export">Previous export</string>

    <string name="subscriptions_import_unsuccessful">Could not import subscriptions</string>
    <string name="subscriptions_export_unsuccessful">Could not export subscriptions</string>

    <string name="import_youtube_instructions">Import YouTube subscriptions by downloading the export file:\n\n1. Go to this URL: %1$s\n2. Log in when asked\n3. A download should start (that\'s the export file) </string>
    <string name="import_soundcloud_instructions">Import a SoundCloud profile by typing either the URL or your ID:\n\n1. Enable \"desktop mode\" in a web-browser (the site is not available for mobile devices)\n2. Go to this URL: %1$s\n3. Log in when asked\n4. Copy the profile URL you were redirected to.</string>
    <string name="import_soundcloud_instructions_hint">yourID, soundcloud.com/yourid</string>

    <string name="import_network_expensive_warning">Keep in mind this operation can be network expensive.\n\nDo you want to continue?</string>

    <!-- Playback Parameters -->
    <string name="playback_speed_control">Playback Speed Controls</string>
    <string name="playback_tempo">Tempo</string>
    <string name="playback_pitch">Pitch</string>
    <string name="unhook_checkbox">Unlink (may cause distortion)</string>
    <string name="skip_silence_checkbox">Fast-forward during silence</string>
    <string name="playback_step">Step</string>
    <string name="playback_reset">Reset</string>

    <!-- GDPR dialog -->
    <string name="start_accept_privacy_policy">In order to comply with the European General Data Protection Regulation (GDPR), we herby draw your attention to NewPipe\'s privacy policy. Please read it carefully.\nYou must accept it to send us the bug report.</string>
    <string name="accept">Accept</string>
    <string name="decline">Decline</string>

    <!-- Limit mobile data usage  -->
    <string name="limit_data_usage_none_description">No limit</string>
    <string name="limit_mobile_data_usage_title">Limit resolution when using mobile data</string>
    <string name="limit_mobile_data_usage_value" translatable="false">@string/limit_data_usage_none_key</string>
    <string-array name="limit_data_usage_description_list">
        <item>@string/limit_data_usage_none_description</item>
        <item>1080p60</item>
        <item>1080p</item>
        <item>720p60</item>
        <item>720p</item>
        <item>480p</item>
        <item>360p</item>
        <item>240p</item>
        <item>144p</item>
    </string-array>

<<<<<<< HEAD
    <!-- App update notification -->
    <string name="app_update_notification_content_title">NewPipe Update Available</string>
    <string name="app_update_notification_content_text">Tap to download</string>

    <!-- Flavor names -->
    <string name="app_flavor_github">github</string>
    <string name="app_flavor_fdroid">fdroid</string>
=======
    <!-- Minimize to exit action -->
    <string name="minimize_on_exit_title">Minimize on application switch</string>
    <string name="minimize_on_exit_summary">Action when switching to other application from main video player — %s</string>
    <string name="minimize_on_exit_none_description">None</string>
    <string name="minimize_on_exit_background_description">Minimize to background player</string>
    <string name="minimize_on_exit_popup_description">Minimize to popup player</string>
>>>>>>> 05f8ee97

</resources><|MERGE_RESOLUTION|>--- conflicted
+++ resolved
@@ -515,21 +515,19 @@
         <item>144p</item>
     </string-array>
 
-<<<<<<< HEAD
-    <!-- App update notification -->
-    <string name="app_update_notification_content_title">NewPipe Update Available</string>
-    <string name="app_update_notification_content_text">Tap to download</string>
-
-    <!-- Flavor names -->
-    <string name="app_flavor_github">github</string>
-    <string name="app_flavor_fdroid">fdroid</string>
-=======
     <!-- Minimize to exit action -->
     <string name="minimize_on_exit_title">Minimize on application switch</string>
     <string name="minimize_on_exit_summary">Action when switching to other application from main video player — %s</string>
     <string name="minimize_on_exit_none_description">None</string>
     <string name="minimize_on_exit_background_description">Minimize to background player</string>
     <string name="minimize_on_exit_popup_description">Minimize to popup player</string>
->>>>>>> 05f8ee97
+
+    <!-- App update notification -->
+    <string name="app_update_notification_content_title">NewPipe Update Available</string>
+    <string name="app_update_notification_content_text">Tap to download</string>
+
+    <!-- Flavor names -->
+    <string name="app_flavor_github">github</string>
+    <string name="app_flavor_fdroid">fdroid</string>
 
 </resources>