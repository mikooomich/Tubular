--- conflicted
+++ resolved
@@ -40,13 +40,7 @@
     <string name="show_play_with_kodi_summary">Visa ett alternativ för att spela upp en video med mediacentret Kodi</string>
     <string name="play_audio">Ljud</string>
     <string name="default_audio_format_title">Standardformat för ljud</string>
-<<<<<<< HEAD
     <string name="default_video_format_title">Videoformat som föredras</string>
-=======
-    <string name="default_video_format_title">Standardformat för video</string>
-    <string name="webm_description">WebM — öppet format</string>
-    <string name="m4a_description">M4A — bättre kvalité</string>
->>>>>>> 45339fd6
     <string name="theme_title">Tema</string>
     <string name="light_theme_title">Ljust</string>
     <string name="dark_theme_title">Mörkt</string>
@@ -63,13 +57,8 @@
     <string name="next_video_title">Nästa</string>
     <string name="show_next_and_similar_title">Visa \'Nästa\' och \'Liknande\' videor</string>
     <string name="url_not_supported_toast">Webbadressen stöds inte</string>
-<<<<<<< HEAD
     <string name="content_language_title">Standard innehållsspråk</string>
     <string name="settings_category_video_audio_title">Video &amp; Ljud</string>
-=======
-    <string name="search_language_title">Standard innehållsspråk</string>
-    <string name="settings_category_video_audio_title">Video &amp; ljud</string>
->>>>>>> 45339fd6
     <string name="settings_category_popup_title">Popup-ruta</string>
     <string name="settings_category_appearance_title">Utseende</string>
     <string name="settings_category_other_title">Andra</string>
@@ -176,8 +165,6 @@
     <string name="audio">Ljud</string>
     <string name="retry">Försök igen</string>
     <string name="storage_permission_denied">Tillgång till lagringsområde nekades</string>
-    <string name="use_old_player_title">Använd gamla spelaren</string>
-    <string name="use_old_player_summary">Gamla inbyggda Mediaframework-spelaren</string>
 
     <string name="short_thousand">k</string>
     <string name="short_million">mn</string>
