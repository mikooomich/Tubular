--- conflicted
+++ resolved
@@ -247,36 +247,21 @@
     <plurals name="subscribers">
 	<item quantity="one">%s odberateľ</item>
 	<item quantity="few">%s odberatelia</item>
-<<<<<<< HEAD
 	<item quantity="other">%s odberateľov</item>
-=======
-	<item quantity="many">%s odberateľov</item>
-	<item quantity="other"/>
->>>>>>> caab589d
 </plurals>
 
     <string name="no_views">Žiadne zobrazenia</string>
     <plurals name="views">
 	<item quantity="one">%s zobrazenie</item>
 	<item quantity="few">%s zobrazenia</item>
-<<<<<<< HEAD
 	<item quantity="other">%s zobrazení</item>
-=======
-	<item quantity="many">%s zobrazení</item>
-	<item quantity="other"/>
->>>>>>> caab589d
 </plurals>
 
     <string name="no_videos">Žiadne videá</string>
     <plurals name="videos">
 	<item quantity="one">%s video</item>
 	<item quantity="few">%s videá</item>
-<<<<<<< HEAD
 	<item quantity="other">%s videí</item>
-=======
-	<item quantity="many">%s videí</item>
-	<item quantity="other"/>
->>>>>>> caab589d
 </plurals>
 
     <string name="item_deleted">Položka bola odstránená</string>
