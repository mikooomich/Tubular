--- conflicted
+++ resolved
@@ -4,15 +4,6 @@
 import com.mikepenz.aboutlibraries.plugin.DuplicateMode
 
 plugins {
-<<<<<<< HEAD
-    id "com.android.application"
-    id "kotlin-android"
-    id "kotlin-kapt"
-    id "kotlin-parcelize"
-    id "checkstyle"
-    id "org.sonarqube" version "4.0.0.2929"
-    id "org.jetbrains.kotlin.plugin.compose" version "${kotlin_version}"
-=======
     alias libs.plugins.android.application
     alias libs.plugins.kotlin.android
     alias libs.plugins.kotlin.compose
@@ -22,7 +13,6 @@
     alias libs.plugins.sonarqube
     alias libs.plugins.hilt
     alias libs.plugins.aboutlibraries
->>>>>>> fbafdeb2
 }
 
 android {
@@ -119,26 +109,6 @@
                          'META-INF/COPYRIGHT']
         }
     }
-<<<<<<< HEAD
-}
-
-ext {
-    checkstyleVersion = '10.12.1'
-
-    androidxLifecycleVersion = '2.6.2'
-    androidxRoomVersion = '2.6.1'
-    androidxWorkVersion = '2.8.1'
-
-    icepickVersion = '3.2.0'
-    exoPlayerVersion = '2.18.7'
-    googleAutoServiceVersion = '1.1.1'
-    groupieVersion = '2.10.1'
-    markwonVersion = '4.6.2'
-
-    leakCanaryVersion = '2.12'
-    stethoVersion = '1.6.0'
-=======
->>>>>>> fbafdeb2
 }
 
 configurations {
@@ -225,19 +195,9 @@
     coreLibraryDesugaring libs.desugar.jdk.libs.nio
 
 /** NewPipe libraries **/
-<<<<<<< HEAD
-    // You can use a local version by uncommenting a few lines in settings.gradle
-    // Or you can use a commit you pushed to GitHub by just replacing TeamNewPipe with your GitHub
-    // name and the commit hash with the commit hash of the (pushed) commit you want to test
-    // This works thanks to JitPack: https://jitpack.io/
-    implementation 'com.github.TeamNewPipe:nanojson:1d9e1aea9049fc9f85e68b43ba39fe7be1c1f751'
-    implementation 'com.github.TeamNewPipe:NewPipeExtractor:v0.24.2'
-    implementation 'com.github.TeamNewPipe:NoNonsense-FilePicker:5.0.0'
-=======
     implementation libs.teamnewpipe.nanojson
     implementation libs.teamnewpipe.newpipe.extractor
     implementation libs.teamnewpipe.nononsense.filepicker
->>>>>>> fbafdeb2
 
 /** Checkstyle **/
     checkstyle libs.tools.checkstyle
@@ -298,12 +258,8 @@
     implementation libs.lisawray.groupie.viewbinding
 
     // Image loading
-<<<<<<< HEAD
-    implementation 'io.coil-kt:coil-compose:2.7.0'
-=======
     implementation libs.coil.compose
     implementation libs.coil.network.okhttp
->>>>>>> fbafdeb2
 
     // Markdown library for Android
     implementation libs.markwon.core
@@ -325,17 +281,6 @@
     implementation libs.prettytime
 
     // Jetpack Compose
-<<<<<<< HEAD
-    implementation(platform('androidx.compose:compose-bom:2024.06.00'))
-    implementation 'androidx.compose.material3:material3:1.3.0-beta05'
-    implementation 'androidx.compose.material3.adaptive:adaptive:1.0.0-beta04'
-    implementation 'androidx.activity:activity-compose'
-    implementation 'androidx.compose.ui:ui-tooling-preview'
-    implementation 'androidx.compose.ui:ui-text:1.7.0-beta06' // Needed for parsing HTML to AnnotatedString
-    implementation 'androidx.lifecycle:lifecycle-viewmodel-compose'
-    implementation 'androidx.paging:paging-compose:3.3.1'
-    implementation 'com.github.nanihadesuka:LazyColumnScrollbar:2.2.0'
-=======
     implementation(platform(libs.androidx.compose.bom))
     implementation libs.androidx.compose.material3
     implementation libs.androidx.compose.adaptive
@@ -361,7 +306,6 @@
 
     // Scroll
     implementation libs.lazycolumnscrollbar
->>>>>>> fbafdeb2
 
 /** Debugging **/
     // Memory leak detection
