apply plugin: 'com.android.application'

android {
    compileSdkVersion 28
    buildToolsVersion '28.0.3'

    defaultConfig {
        applicationId "org.schabi.newpipe"
        minSdkVersion 15
        targetSdkVersion 28
        versionCode 68
        versionName "0.14.1"

        testInstrumentationRunner "android.support.test.runner.AndroidJUnitRunner"
        vectorDrawables.useSupportLibrary = true
    }
    buildTypes {
        release {
            minifyEnabled true
            shrinkResources true
            proguardFiles getDefaultProguardFile('proguard-android.txt'), 'proguard-rules.pro'
        }
        debug {
            multiDexEnabled true
            debuggable true
            applicationIdSuffix ".debug"
        }
    }

    lintOptions {
        checkReleaseBuilds false
        // Or, if you prefer, you can continue to check for errors in release builds,
        // but continue the build even when errors are found:
        abortOnError false
    }
    compileOptions {
        sourceCompatibility JavaVersion.VERSION_1_8
        targetCompatibility JavaVersion.VERSION_1_8
    }
}

ext {
    supportLibVersion = '28.0.0'
    exoPlayerLibVersion = '2.8.4' //2.9.0
    roomDbLibVersion = '1.1.1'
    leakCanaryLibVersion = '1.5.4' //1.6.1
    okHttpLibVersion = '3.11.0'
    icepickLibVersion = '3.2.0'
    stethoLibVersion = '1.5.0'
}

dependencies {
    androidTestImplementation('com.android.support.test.espresso:espresso-core:3.0.2', {
        exclude module: 'support-annotations'
    })

<<<<<<< HEAD
    implementation 'com.github.TeamNewPipe:NewPipeExtractor:24cb684e2353'
=======
    //https://github.com/TeamNewPipe/NewPipeExtractor/commits/master
    implementation 'com.github.TeamNewPipe:NewPipeExtractor:96b4c97cee1' //24cb684e235
>>>>>>> 8b9078b8

    testImplementation 'junit:junit:4.12'
    testImplementation 'org.mockito:mockito-core:2.23.0'

    implementation "com.android.support:appcompat-v7:${supportLibVersion}"
    implementation "com.android.support:support-v4:${supportLibVersion}"
    implementation "com.android.support:design:${supportLibVersion}"
    implementation "com.android.support:recyclerview-v7:${supportLibVersion}"
    implementation "com.android.support:preference-v14:${supportLibVersion}"
    implementation "com.android.support:cardview-v7:${supportLibVersion}"
    implementation 'com.android.support.constraint:constraint-layout:1.1.3'

    implementation 'ch.acra:acra:4.9.2' //4.11

    implementation 'com.nostra13.universalimageloader:universal-image-loader:1.9.5'
    implementation 'de.hdodenhof:circleimageview:2.2.0'
    implementation 'com.github.nirhart:ParallaxScroll:dd53d1f9d1'
    implementation 'com.nononsenseapps:filepicker:4.2.1'

    implementation "com.google.android.exoplayer:exoplayer:${exoPlayerLibVersion}"
    implementation "com.google.android.exoplayer:extension-mediasession:${exoPlayerLibVersion}"

    debugImplementation "com.facebook.stetho:stetho:${stethoLibVersion}"
    debugImplementation "com.facebook.stetho:stetho-urlconnection:${stethoLibVersion}"
    debugImplementation 'com.android.support:multidex:1.0.3'

    implementation 'io.reactivex.rxjava2:rxjava:2.2.2'
    implementation 'io.reactivex.rxjava2:rxandroid:2.1.0'
    implementation 'com.jakewharton.rxbinding2:rxbinding:2.1.1'

    implementation "android.arch.persistence.room:runtime:${roomDbLibVersion}"
    implementation "android.arch.persistence.room:rxjava2:${roomDbLibVersion}"
    annotationProcessor "android.arch.persistence.room:compiler:${roomDbLibVersion}"

    implementation "frankiesardo:icepick:${icepickLibVersion}"
    annotationProcessor "frankiesardo:icepick-processor:${icepickLibVersion}"

    debugImplementation "com.squareup.leakcanary:leakcanary-android:${leakCanaryLibVersion}"
    releaseImplementation "com.squareup.leakcanary:leakcanary-android-no-op:${leakCanaryLibVersion}"

    implementation "com.squareup.okhttp3:okhttp:${okHttpLibVersion}"
    debugImplementation "com.facebook.stetho:stetho-okhttp3:${stethoLibVersion}"
}<|MERGE_RESOLUTION|>--- conflicted
+++ resolved
@@ -54,12 +54,7 @@
         exclude module: 'support-annotations'
     })
 
-<<<<<<< HEAD
     implementation 'com.github.TeamNewPipe:NewPipeExtractor:24cb684e2353'
-=======
-    //https://github.com/TeamNewPipe/NewPipeExtractor/commits/master
-    implementation 'com.github.TeamNewPipe:NewPipeExtractor:96b4c97cee1' //24cb684e235
->>>>>>> 8b9078b8
 
     testImplementation 'junit:junit:4.12'
     testImplementation 'org.mockito:mockito-core:2.23.0'
