--- conflicted
+++ resolved
@@ -20,13 +20,8 @@
         resValue "string", "app_name", "Tubular"
         minSdk 21
         targetSdk 33
-<<<<<<< HEAD
-        versionCode 998
-        versionName "0.27.1"
-=======
         versionCode 999
         versionName "0.27.2"
->>>>>>> 51ee2f8d
 
         testInstrumentationRunner "androidx.test.runner.AndroidJUnitRunner"
 
@@ -210,11 +205,7 @@
     // name and the commit hash with the commit hash of the (pushed) commit you want to test
     // This works thanks to JitPack: https://jitpack.io/
     implementation 'com.github.TeamNewPipe:nanojson:1d9e1aea9049fc9f85e68b43ba39fe7be1c1f751'
-<<<<<<< HEAD
     implementation 'com.github.polymorphicshade:TubularExtractor:4faa5669b67d62526c3af39e11bb9d29d284bcd0'
-=======
-    implementation 'com.github.TeamNewPipe:NewPipeExtractor:v0.24.2'
->>>>>>> 51ee2f8d
     implementation 'com.github.TeamNewPipe:NoNonsense-FilePicker:5.0.0'
 
 /** Checkstyle **/
