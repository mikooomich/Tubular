import com.android.tools.profgen.ArtProfileKt
import com.android.tools.profgen.ArtProfileSerializer
import com.android.tools.profgen.DexFile
import com.mikepenz.aboutlibraries.plugin.DuplicateMode

plugins {
    alias libs.plugins.android.application
    alias libs.plugins.kotlin.android
    alias libs.plugins.kotlin.compose
    alias libs.plugins.kotlin.kapt
    alias libs.plugins.kotlin.parcelize
    alias libs.plugins.checkstyle
    alias libs.plugins.sonarqube
    alias libs.plugins.hilt
    alias libs.plugins.aboutlibraries
}

android {
    compileSdk 34
    namespace 'org.schabi.newpipe'

    defaultConfig {
        applicationId "org.schabi.newpipe"
        resValue "string", "app_name", "NewPipe"
        minSdk 21
        targetSdk 33
        if (System.properties.containsKey('versionCodeOverride')) {
            versionCode System.getProperty('versionCodeOverride') as Integer
        } else {
            versionCode 1001
        }
        versionName "0.27.4"
        if (System.properties.containsKey('versionNameSuffix')) {
            versionNameSuffix System.getProperty('versionNameSuffix')
        }

        testInstrumentationRunner "androidx.test.runner.AndroidJUnitRunner"

        javaCompileOptions {
            annotationProcessorOptions {
                arguments = ["room.schemaLocation": "$projectDir/schemas".toString()]
            }
        }
    }

    buildTypes {
        debug {
            debuggable true

            // suffix the app id and the app name with git branch name
            def workingBranch = getGitWorkingBranch()
            def normalizedWorkingBranch = workingBranch.replaceFirst("^[^A-Za-z]+", "").replaceAll("[^0-9A-Za-z]+", "")
            if (normalizedWorkingBranch.isEmpty() || workingBranch == "master" || workingBranch == "dev") {
                // default values when branch name could not be determined or is master or dev
                applicationIdSuffix ".debug"
                resValue "string", "app_name", "NewPipe Debug"
            } else {
                applicationIdSuffix ".debug." + normalizedWorkingBranch
                resValue "string", "app_name", "NewPipe " + workingBranch
                archivesBaseName = 'NewPipe_' + normalizedWorkingBranch
            }
        }

        release {
            if (System.properties.containsKey('packageSuffix')) {
                applicationIdSuffix System.getProperty('packageSuffix')
                resValue "string", "app_name", "NewPipe " + System.getProperty('packageSuffix')
                archivesBaseName = 'NewPipe_' + System.getProperty('packageSuffix')
            }
            minifyEnabled true
            shrinkResources false // disabled to fix F-Droid's reproducible build
            proguardFiles getDefaultProguardFile('proguard-android.txt'), 'proguard-rules.pro'
            archivesBaseName = 'app'
        }
    }

    lint {
        checkReleaseBuilds false
        // Or, if you prefer, you can continue to check for errors in release builds,
        // but continue the build even when errors are found:
        abortOnError false
        // suppress false warning ("Resource IDs will be non-final in Android Gradle Plugin version
        // 5.0, avoid using them in switch case statements"), which affects only library projects
        disable 'NonConstantResourceId'
    }

    compileOptions {
        // Flag to enable support for the new language APIs
        coreLibraryDesugaringEnabled true

        sourceCompatibility JavaVersion.VERSION_17
        targetCompatibility JavaVersion.VERSION_17
        encoding 'utf-8'
    }

    kotlinOptions {
        jvmTarget = JavaVersion.VERSION_17
    }

    sourceSets {
        androidTest.assets.srcDirs += files("$projectDir/schemas".toString())
    }

    buildFeatures {
        viewBinding true
<<<<<<< HEAD
        compose true
=======
>>>>>>> 3fc0147f
        buildConfig true
    }

    packagingOptions {
        resources {
            // remove two files which belong to jsoup
            // no idea how they ended up in the META-INF dir...
            excludes += ['META-INF/README.md', 'META-INF/CHANGES',
                         // 'COPYRIGHT' belongs to RxJava...
                         'META-INF/COPYRIGHT']
        }
    }
}

<<<<<<< HEAD
=======
ext {
    checkstyleVersion = '10.12.1'

    androidxLifecycleVersion = '2.6.2'
    androidxRoomVersion = '2.6.1'
    androidxWorkVersion = '2.8.1'

    stateSaverVersion = '1.4.1'
    exoPlayerVersion = '2.18.7'
    googleAutoServiceVersion = '1.1.1'
    groupieVersion = '2.10.1'
    markwonVersion = '4.6.2'

    leakCanaryVersion = '2.12'
    stethoVersion = '1.6.0'
}

>>>>>>> 3fc0147f
configurations {
    checkstyle
    ktlint
}

checkstyle {
    getConfigDirectory().set(rootProject.file("checkstyle"))
    ignoreFailures false
    showViolations true
    toolVersion = libs.versions.checkstyle.get()
}

tasks.register('runCheckstyle', Checkstyle) {
    source 'src'
    include '**/*.java'
    exclude '**/gen/**'
    exclude '**/R.java'
    exclude '**/BuildConfig.java'
    exclude 'main/java/us/shandian/giga/**'

    classpath = configurations.checkstyle

    showViolations true

    reports {
        xml.getRequired().set(true)
        html.getRequired().set(true)
    }
}

def outputDir = "${project.buildDir}/reports/ktlint/"
def inputFiles = project.fileTree(dir: "src", include: "**/*.kt")

tasks.register('runKtlint', JavaExec) {
    inputs.files(inputFiles)
    outputs.dir(outputDir)
    getMainClass().set("com.pinterest.ktlint.Main")
    classpath = configurations.ktlint
    args "src/**/*.kt"
    jvmArgs("--add-opens", "java.base/java.lang=ALL-UNNAMED")
}

tasks.register('formatKtlint', JavaExec) {
    inputs.files(inputFiles)
    outputs.dir(outputDir)
    getMainClass().set("com.pinterest.ktlint.Main")
    classpath = configurations.ktlint
    args "-F", "src/**/*.kt"
    jvmArgs("--add-opens", "java.base/java.lang=ALL-UNNAMED")
}

apply from: 'check-dependencies.gradle'

afterEvaluate {
    if (!System.properties.containsKey('skipFormatKtlint')) {
        preDebugBuild.dependsOn formatKtlint
    }
    preDebugBuild.dependsOn runCheckstyle, runKtlint, checkDependenciesOrder
}

sonar {
    properties {
        property "sonar.projectKey", "TeamNewPipe_NewPipe"
        property "sonar.organization", "teamnewpipe"
        property "sonar.host.url", "https://sonarcloud.io"
    }
}

kapt {
    correctErrorTypes true
}

aboutLibraries {
    // note: offline mode prevents the plugin from fetching licenses at build time, which would be
    // harmful for reproducible builds
    offlineMode = true
    duplicationMode = DuplicateMode.MERGE
}

dependencies {
/** Desugaring **/
    coreLibraryDesugaring libs.desugar.jdk.libs.nio

/** NewPipe libraries **/
<<<<<<< HEAD
    implementation libs.teamnewpipe.nanojson
    implementation libs.teamnewpipe.newpipe.extractor
    implementation libs.teamnewpipe.nononsense.filepicker
=======
    // You can use a local version by uncommenting a few lines in settings.gradle
    // Or you can use a commit you pushed to GitHub by just replacing TeamNewPipe with your GitHub
    // name and the commit hash with the commit hash of the (pushed) commit you want to test
    // This works thanks to JitPack: https://jitpack.io/
    implementation 'com.github.TeamNewPipe:nanojson:1d9e1aea9049fc9f85e68b43ba39fe7be1c1f751'
    // WORKAROUND: if you get errors with the NewPipeExtractor dependency, replace `v0.24.3` with
    // the corresponding commit hash, since JitPack is sometimes buggy
    implementation 'com.github.TeamNewPipe:NewPipeExtractor:v0.24.3'
    implementation 'com.github.TeamNewPipe:NoNonsense-FilePicker:5.0.0'
>>>>>>> 3fc0147f

/** Checkstyle **/
    checkstyle libs.tools.checkstyle
    ktlint libs.tools.ktlint

/** Kotlin **/
    implementation libs.kotlin.stdlib

/** AndroidX **/
    implementation libs.androidx.appcompat
    implementation libs.androidx.cardview
    implementation libs.androidx.constraintlayout
    implementation libs.androidx.core.ktx
    implementation libs.androidx.documentfile
    implementation libs.androidx.fragment.compose
    implementation libs.androidx.lifecycle.livedata
    implementation libs.androidx.lifecycle.viewmodel
    implementation libs.androidx.localbroadcastmanager
    implementation libs.androidx.media
    implementation libs.androidx.preference
    implementation libs.androidx.recyclerview
    implementation libs.androidx.room.runtime
    implementation libs.androidx.room.rxjava3
    kapt libs.androidx.room.compiler
    implementation libs.androidx.swiperefreshlayout
    implementation libs.androidx.work.runtime
    implementation libs.androidx.work.rxjava3
    implementation libs.androidx.material

/** Third-party libraries **/
    // Instance state boilerplate elimination
<<<<<<< HEAD
    implementation libs.livefront.bridge
    implementation libs.android.state
    kapt libs.android.state.processor
=======
    implementation 'com.github.livefront:bridge:v2.0.2'
    implementation "com.evernote:android-state:$stateSaverVersion"
    kapt "com.evernote:android-state-processor:$stateSaverVersion"
>>>>>>> 3fc0147f

    // HTML parser
    implementation libs.jsoup

    // HTTP client
    implementation libs.okhttp

    // Media player
    implementation libs.exoplayer.core
    implementation libs.exoplayer.dash
    implementation libs.exoplayer.database
    implementation libs.exoplayer.datasource
    implementation libs.exoplayer.hls
    implementation libs.exoplayer.smoothstreaming
    implementation libs.exoplayer.ui
    implementation libs.extension.mediasession

    // Metadata generator for service descriptors
    compileOnly libs.auto.service
    kapt libs.auto.service.kapt

    // Manager for complex RecyclerView layouts
    implementation libs.lisawray.groupie
    implementation libs.lisawray.groupie.viewbinding

    // Image loading
    implementation libs.coil.compose
    implementation libs.coil.network.okhttp

    // Markdown library for Android
    implementation libs.markwon.core
    implementation libs.markwon.linkify

    // Crash reporting
    implementation libs.acra.core

    // Properly restarting
    implementation libs.process.phoenix

    // Reactive extensions for Java VM
    implementation libs.rxjava3.rxjava
    implementation libs.rxjava3.rxandroid
    // RxJava binding APIs for Android UI widgets
    implementation libs.rxbinding4.rxbinding

    // Date and time formatting
    implementation libs.prettytime

    // Jetpack Compose
    implementation(platform(libs.androidx.compose.bom))
    implementation libs.androidx.compose.material3
    implementation libs.androidx.compose.adaptive
    implementation libs.androidx.activity.compose
    implementation libs.androidx.compose.ui.tooling.preview
    implementation libs.androidx.lifecycle.viewmodel.compose
    implementation libs.androidx.compose.ui.text // Needed for parsing HTML to AnnotatedString
    implementation libs.androidx.compose.material.icons.extended

    // Jetpack Compose related dependencies
    implementation libs.androidx.paging.compose
    implementation libs.androidx.navigation.compose

    // Coroutines interop
    implementation libs.kotlinx.coroutines.rx3

    // Library loading for About screen
    implementation libs.aboutlibraries.compose.m3

    // Hilt
    implementation libs.hilt.android
    kapt(libs.hilt.compiler)

    // Scroll
    implementation libs.lazycolumnscrollbar

/** Debugging **/
    // Memory leak detection
    debugImplementation libs.leakcanary.object.watcher
    debugImplementation libs.leakcanary.plumber.android
    debugImplementation libs.leakcanary.android.core
    // Debug bridge for Android
    debugImplementation libs.stetho
    debugImplementation libs.stetho.okhttp3

    // Jetpack Compose
    debugImplementation libs.androidx.compose.ui.tooling

/** Testing **/
    testImplementation libs.junit
    testImplementation libs.mockito.core

    androidTestImplementation libs.androidx.junit
    androidTestImplementation libs.androidx.runner
    androidTestImplementation libs.androidx.room.testing
    androidTestImplementation libs.assertj.core
}

static String getGitWorkingBranch() {
    try {
        def gitProcess = "git rev-parse --abbrev-ref HEAD".execute()
        gitProcess.waitFor()
        if (gitProcess.exitValue() == 0) {
            return gitProcess.text.trim()
        } else {
            // not a git repository
            return ""
        }
    } catch (IOException ignored) {
        // git was not found
        return ""
    }
}

// fix reproducible builds
project.afterEvaluate {
    tasks.compileReleaseArtProfile.doLast {
        outputs.files.each { file ->
            if (file.toString().endsWith(".profm")) {
                println("Sorting ${file} ...")
                def version = ArtProfileSerializer.valueOf("METADATA_0_0_2")
                def profile = ArtProfileKt.ArtProfile(file)
                def keys = new ArrayList(profile.profileData.keySet())
                def sortedData = new LinkedHashMap()
                Collections.sort keys, new DexFile.Companion()
                keys.each { key -> sortedData[key] = profile.profileData[key] }
                new FileOutputStream(file).with {
                    write(version.magicBytes$profgen)
                    write(version.versionBytes$profgen)
                    version.write$profgen(it, sortedData, "")
                }
            }
        }
    }
}<|MERGE_RESOLUTION|>--- conflicted
+++ resolved
@@ -103,10 +103,7 @@
 
     buildFeatures {
         viewBinding true
-<<<<<<< HEAD
         compose true
-=======
->>>>>>> 3fc0147f
         buildConfig true
     }
 
@@ -121,26 +118,6 @@
     }
 }
 
-<<<<<<< HEAD
-=======
-ext {
-    checkstyleVersion = '10.12.1'
-
-    androidxLifecycleVersion = '2.6.2'
-    androidxRoomVersion = '2.6.1'
-    androidxWorkVersion = '2.8.1'
-
-    stateSaverVersion = '1.4.1'
-    exoPlayerVersion = '2.18.7'
-    googleAutoServiceVersion = '1.1.1'
-    groupieVersion = '2.10.1'
-    markwonVersion = '4.6.2'
-
-    leakCanaryVersion = '2.12'
-    stethoVersion = '1.6.0'
-}
-
->>>>>>> 3fc0147f
 configurations {
     checkstyle
     ktlint
@@ -225,21 +202,9 @@
     coreLibraryDesugaring libs.desugar.jdk.libs.nio
 
 /** NewPipe libraries **/
-<<<<<<< HEAD
     implementation libs.teamnewpipe.nanojson
     implementation libs.teamnewpipe.newpipe.extractor
     implementation libs.teamnewpipe.nononsense.filepicker
-=======
-    // You can use a local version by uncommenting a few lines in settings.gradle
-    // Or you can use a commit you pushed to GitHub by just replacing TeamNewPipe with your GitHub
-    // name and the commit hash with the commit hash of the (pushed) commit you want to test
-    // This works thanks to JitPack: https://jitpack.io/
-    implementation 'com.github.TeamNewPipe:nanojson:1d9e1aea9049fc9f85e68b43ba39fe7be1c1f751'
-    // WORKAROUND: if you get errors with the NewPipeExtractor dependency, replace `v0.24.3` with
-    // the corresponding commit hash, since JitPack is sometimes buggy
-    implementation 'com.github.TeamNewPipe:NewPipeExtractor:v0.24.3'
-    implementation 'com.github.TeamNewPipe:NoNonsense-FilePicker:5.0.0'
->>>>>>> 3fc0147f
 
 /** Checkstyle **/
     checkstyle libs.tools.checkstyle
@@ -271,15 +236,9 @@
 
 /** Third-party libraries **/
     // Instance state boilerplate elimination
-<<<<<<< HEAD
     implementation libs.livefront.bridge
     implementation libs.android.state
     kapt libs.android.state.processor
-=======
-    implementation 'com.github.livefront:bridge:v2.0.2'
-    implementation "com.evernote:android-state:$stateSaverVersion"
-    kapt "com.evernote:android-state-processor:$stateSaverVersion"
->>>>>>> 3fc0147f
 
     // HTML parser
     implementation libs.jsoup
