--- conflicted
+++ resolved
@@ -54,11 +54,7 @@
         exclude module: 'support-annotations'
     })
 
-<<<<<<< HEAD
     implementation 'com.github.yausername:NewPipeExtractor:25ed9de'
-=======
-    implementation 'com.github.TeamNewPipe:NewPipeExtractor:99915e4527c0'
->>>>>>> 050d3058
 
     testImplementation 'junit:junit:4.12'
     testImplementation 'org.mockito:mockito-core:2.23.0'
