apply plugin: 'com.android.application'
apply plugin: 'kotlin-android'
apply plugin: 'kotlin-android-extensions'
apply plugin: 'kotlin-kapt'

android {
    compileSdkVersion 28
    buildToolsVersion '28.0.3'

    defaultConfig {
        applicationId "org.schabi.newpipe"
        minSdkVersion 19
        targetSdkVersion 28
        versionCode 830
        versionName "0.18.3"

        testInstrumentationRunner "androidx.test.runner.AndroidJUnitRunner"
        vectorDrawables.useSupportLibrary = true
    }

    buildTypes {
        release {
            minifyEnabled true
            shrinkResources true
            proguardFiles getDefaultProguardFile('proguard-android.txt'), 'proguard-rules.pro'
        }

        debug {
            multiDexEnabled true
            debuggable true
            applicationIdSuffix ".debug"
        }
    }

    lintOptions {
        checkReleaseBuilds false
        // Or, if you prefer, you can continue to check for errors in release builds,
        // but continue the build even when errors are found:
        abortOnError false
    }

    compileOptions {
        sourceCompatibility JavaVersion.VERSION_1_8
        targetCompatibility JavaVersion.VERSION_1_8
    }
}

ext {
    androidxLibVersion = '1.0.0'
    exoPlayerLibVersion = '2.10.8'
    roomDbLibVersion = '2.1.0'
    leakCanaryLibVersion = '1.5.4' //1.6.1
    okHttpLibVersion = '3.12.6'
    icepickLibVersion = '3.2.0'
    stethoLibVersion = '1.5.0'
    markwonVersion = '4.2.1'
}

dependencies {
    implementation "org.jetbrains.kotlin:kotlin-stdlib-jdk7:$kotlin_version"

    androidTestImplementation('androidx.test.espresso:espresso-core:3.1.0', {
        exclude module: 'support-annotations'
    })

<<<<<<< HEAD
    implementation 'com.github.B0pol:NewPipeExtractor:a9c6beec1434f4edd4197fb655e5327bae94cc92'
=======
    implementation 'com.github.TeamNewPipe:NewPipeExtractor:fc9f031'
>>>>>>> 00b6bd51
    testImplementation 'junit:junit:4.12'
    testImplementation 'org.mockito:mockito-core:2.23.0'

    implementation 'androidx.appcompat:appcompat:1.1.0'
    implementation "androidx.legacy:legacy-support-v4:${androidxLibVersion}"
    implementation "com.google.android.material:material:${androidxLibVersion}"
    implementation "androidx.recyclerview:recyclerview:${androidxLibVersion}"
    implementation "androidx.legacy:legacy-preference-v14:${androidxLibVersion}"
    implementation "androidx.cardview:cardview:${androidxLibVersion}"
    implementation 'androidx.constraintlayout:constraintlayout:1.1.3'

    // Originally in NewPipeExtractor
    implementation 'com.grack:nanojson:1.1'
    implementation 'org.jsoup:jsoup:1.9.2'

    implementation 'ch.acra:acra:4.9.2' //4.11

    implementation 'com.nostra13.universalimageloader:universal-image-loader:1.9.5'
    implementation 'de.hdodenhof:circleimageview:2.2.0'
    implementation 'com.nononsenseapps:filepicker:4.2.1'

    implementation "com.google.android.exoplayer:exoplayer:${exoPlayerLibVersion}"
    implementation "com.google.android.exoplayer:extension-mediasession:${exoPlayerLibVersion}"

    debugImplementation "com.facebook.stetho:stetho:${stethoLibVersion}"
    debugImplementation "com.facebook.stetho:stetho-urlconnection:${stethoLibVersion}"
    debugImplementation 'androidx.multidex:multidex:2.0.1'

    implementation 'io.reactivex.rxjava2:rxjava:2.2.2'
    implementation 'io.reactivex.rxjava2:rxandroid:2.1.0'
    implementation 'com.jakewharton.rxbinding2:rxbinding:2.1.1'
    implementation 'org.ocpsoft.prettytime:prettytime:4.0.3.Final'

    implementation "androidx.room:room-runtime:${roomDbLibVersion}"
    implementation "androidx.room:room-rxjava2:${roomDbLibVersion}"
    kapt "androidx.room:room-compiler:${roomDbLibVersion}"

    implementation "frankiesardo:icepick:${icepickLibVersion}"
    kapt "frankiesardo:icepick-processor:${icepickLibVersion}"

    debugImplementation "com.squareup.leakcanary:leakcanary-android:${leakCanaryLibVersion}"
    releaseImplementation "com.squareup.leakcanary:leakcanary-android-no-op:${leakCanaryLibVersion}"

    implementation "com.squareup.okhttp3:okhttp:${okHttpLibVersion}"
    debugImplementation "com.facebook.stetho:stetho-okhttp3:${stethoLibVersion}"

    implementation "io.noties.markwon:core:${markwonVersion}"
    implementation "io.noties.markwon:linkify:${markwonVersion}"
}<|MERGE_RESOLUTION|>--- conflicted
+++ resolved
@@ -63,11 +63,7 @@
         exclude module: 'support-annotations'
     })
 
-<<<<<<< HEAD
     implementation 'com.github.B0pol:NewPipeExtractor:a9c6beec1434f4edd4197fb655e5327bae94cc92'
-=======
-    implementation 'com.github.TeamNewPipe:NewPipeExtractor:fc9f031'
->>>>>>> 00b6bd51
     testImplementation 'junit:junit:4.12'
     testImplementation 'org.mockito:mockito-core:2.23.0'
 
