--- conflicted
+++ resolved
@@ -168,14 +168,9 @@
         exclude module: 'support-annotations'
     }
 
-<<<<<<< HEAD
     // NewPipe dependencies
     // You can use a local version by uncommenting a few lines in settings.gradle
-    implementation 'com.github.TeamNewPipe:NewPipeExtractor:2463884aa8b696df5812f7feff553008bbd2f888'
-=======
     implementation 'com.github.TeamNewPipe:NewPipeExtractor:350eed6214b93255d788dfa208b1e9a5e5da91e6'
-
->>>>>>> 175652f2
     implementation "com.github.TeamNewPipe:nanojson:1d9e1aea9049fc9f85e68b43ba39fe7be1c1f751"
 
     implementation "org.jsoup:jsoup:1.13.1"
