import com.android.tools.profgen.ArtProfileKt
import com.android.tools.profgen.ArtProfileSerializer
import com.android.tools.profgen.DexFile
import com.mikepenz.aboutlibraries.plugin.DuplicateMode

plugins {
    alias libs.plugins.android.application
    alias libs.plugins.kotlin.android
    alias libs.plugins.kotlin.compose
    alias libs.plugins.kotlin.kapt
    alias libs.plugins.kotlin.parcelize
    alias libs.plugins.checkstyle
    alias libs.plugins.sonarqube
    alias libs.plugins.hilt
    alias libs.plugins.aboutlibraries
}

android {
    compileSdk 34
    namespace 'org.schabi.newpipe'

    defaultConfig {
        applicationId "org.schabi.newpipe"
        resValue "string", "app_name", "NewPipe"
        minSdk 21
        targetSdk 33
        if (System.properties.containsKey('versionCodeOverride')) {
            versionCode System.getProperty('versionCodeOverride') as Integer
        } else {
            versionCode 1002
        }
        versionName "0.27.5"
        if (System.properties.containsKey('versionNameSuffix')) {
            versionNameSuffix System.getProperty('versionNameSuffix')
        }

        testInstrumentationRunner "androidx.test.runner.AndroidJUnitRunner"

        javaCompileOptions {
            annotationProcessorOptions {
                arguments = ["room.schemaLocation": "$projectDir/schemas".toString()]
            }
        }
    }

    buildTypes {
        debug {
            debuggable true

            // suffix the app id and the app name with git branch name
            def workingBranch = getGitWorkingBranch()
            def normalizedWorkingBranch = workingBranch.replaceFirst("^[^A-Za-z]+", "").replaceAll("[^0-9A-Za-z]+", "")
            if (normalizedWorkingBranch.isEmpty() || workingBranch == "master" || workingBranch == "dev") {
                // default values when branch name could not be determined or is master or dev
                applicationIdSuffix ".debug"
                resValue "string", "app_name", "NewPipe Debug"
            } else {
                applicationIdSuffix ".debug." + normalizedWorkingBranch
                resValue "string", "app_name", "NewPipe " + workingBranch
                archivesBaseName = 'NewPipe_' + normalizedWorkingBranch
            }
        }

        release {
            if (System.properties.containsKey('packageSuffix')) {
                applicationIdSuffix System.getProperty('packageSuffix')
                resValue "string", "app_name", "NewPipe " + System.getProperty('packageSuffix')
                archivesBaseName = 'NewPipe_' + System.getProperty('packageSuffix')
            }
            minifyEnabled true
            shrinkResources false // disabled to fix F-Droid's reproducible build
            proguardFiles getDefaultProguardFile('proguard-android.txt'), 'proguard-rules.pro'
            archivesBaseName = 'app'
        }
    }

    lint {
        checkReleaseBuilds false
        // Or, if you prefer, you can continue to check for errors in release builds,
        // but continue the build even when errors are found:
        abortOnError false
        // suppress false warning ("Resource IDs will be non-final in Android Gradle Plugin version
        // 5.0, avoid using them in switch case statements"), which affects only library projects
        disable 'NonConstantResourceId'
    }

    compileOptions {
        // Flag to enable support for the new language APIs
        coreLibraryDesugaringEnabled true

        sourceCompatibility JavaVersion.VERSION_17
        targetCompatibility JavaVersion.VERSION_17
        encoding 'utf-8'
    }

    kotlinOptions {
        jvmTarget = JavaVersion.VERSION_17
    }

    sourceSets {
        androidTest.assets.srcDirs += files("$projectDir/schemas".toString())
    }

    buildFeatures {
        viewBinding true
        compose true
        buildConfig true
    }

    packagingOptions {
        resources {
            // remove two files which belong to jsoup
            // no idea how they ended up in the META-INF dir...
            excludes += ['META-INF/README.md', 'META-INF/CHANGES',
                         // 'COPYRIGHT' belongs to RxJava...
                         'META-INF/COPYRIGHT']
        }
    }
}

configurations {
    checkstyle
    ktlint
}

checkstyle {
    getConfigDirectory().set(rootProject.file("checkstyle"))
    ignoreFailures false
    showViolations true
    toolVersion = libs.versions.checkstyle.get()
}

tasks.register('runCheckstyle', Checkstyle) {
    source 'src'
    include '**/*.java'
    exclude '**/gen/**'
    exclude '**/R.java'
    exclude '**/BuildConfig.java'
    exclude 'main/java/us/shandian/giga/**'

    classpath = configurations.checkstyle

    showViolations true

    reports {
        xml.getRequired().set(true)
        html.getRequired().set(true)
    }
}

def outputDir = "${project.buildDir}/reports/ktlint/"
def inputFiles = project.fileTree(dir: "src", include: "**/*.kt")

tasks.register('runKtlint', JavaExec) {
    inputs.files(inputFiles)
    outputs.dir(outputDir)
    getMainClass().set("com.pinterest.ktlint.Main")
    classpath = configurations.ktlint
    args "src/**/*.kt"
    jvmArgs("--add-opens", "java.base/java.lang=ALL-UNNAMED")
}

tasks.register('formatKtlint', JavaExec) {
    inputs.files(inputFiles)
    outputs.dir(outputDir)
    getMainClass().set("com.pinterest.ktlint.Main")
    classpath = configurations.ktlint
    args "-F", "src/**/*.kt"
    jvmArgs("--add-opens", "java.base/java.lang=ALL-UNNAMED")
}

apply from: 'check-dependencies.gradle'

afterEvaluate {
    if (!System.properties.containsKey('skipFormatKtlint')) {
        preDebugBuild.dependsOn formatKtlint
    }
    preDebugBuild.dependsOn runCheckstyle, runKtlint, checkDependenciesOrder
}

sonar {
    properties {
        property "sonar.projectKey", "TeamNewPipe_NewPipe"
        property "sonar.organization", "teamnewpipe"
        property "sonar.host.url", "https://sonarcloud.io"
    }
}

kapt {
    correctErrorTypes true
}

aboutLibraries {
    // note: offline mode prevents the plugin from fetching licenses at build time, which would be
    // harmful for reproducible builds
    offlineMode = true
    duplicationMode = DuplicateMode.MERGE
}

dependencies {
/** Desugaring **/
    coreLibraryDesugaring libs.desugar.jdk.libs.nio

/** NewPipe libraries **/
<<<<<<< HEAD
    implementation libs.teamnewpipe.nanojson
    implementation libs.teamnewpipe.newpipe.extractor
    implementation libs.teamnewpipe.nononsense.filepicker
=======
    // You can use a local version by uncommenting a few lines in settings.gradle
    // Or you can use a commit you pushed to GitHub by just replacing TeamNewPipe with your GitHub
    // name and the commit hash with the commit hash of the (pushed) commit you want to test
    // This works thanks to JitPack: https://jitpack.io/
    implementation 'com.github.TeamNewPipe:nanojson:1d9e1aea9049fc9f85e68b43ba39fe7be1c1f751'
    // WORKAROUND: if you get errors with the NewPipeExtractor dependency, replace `v0.24.3` with
    // the corresponding commit hash, since JitPack is sometimes buggy
    implementation 'com.github.TeamNewPipe:NewPipeExtractor:v0.24.4'
    implementation 'com.github.TeamNewPipe:NoNonsense-FilePicker:5.0.0'
>>>>>>> 8b5aa5cd

/** Checkstyle **/
    checkstyle libs.tools.checkstyle
    ktlint libs.tools.ktlint

/** Kotlin **/
    implementation libs.kotlin.stdlib

/** AndroidX **/
    implementation libs.androidx.appcompat
    implementation libs.androidx.cardview
    implementation libs.androidx.constraintlayout
    implementation libs.androidx.core.ktx
    implementation libs.androidx.documentfile
    implementation libs.androidx.fragment.compose
    implementation libs.androidx.lifecycle.livedata
    implementation libs.androidx.lifecycle.viewmodel
    implementation libs.androidx.localbroadcastmanager
    implementation libs.androidx.media
    implementation libs.androidx.preference
    implementation libs.androidx.recyclerview
    implementation libs.androidx.room.runtime
    implementation libs.androidx.room.rxjava3
    kapt libs.androidx.room.compiler
    implementation libs.androidx.swiperefreshlayout
    implementation libs.androidx.work.runtime
    implementation libs.androidx.work.rxjava3
    implementation libs.androidx.material

/** Third-party libraries **/
    // Instance state boilerplate elimination
    implementation libs.livefront.bridge
    implementation libs.android.state
    kapt libs.android.state.processor

    // HTML parser
    implementation libs.jsoup

    // HTTP client
    implementation libs.okhttp

    // Media player
    implementation libs.exoplayer.core
    implementation libs.exoplayer.dash
    implementation libs.exoplayer.database
    implementation libs.exoplayer.datasource
    implementation libs.exoplayer.hls
    implementation libs.exoplayer.smoothstreaming
    implementation libs.exoplayer.ui
    implementation libs.extension.mediasession

    // Metadata generator for service descriptors
    compileOnly libs.auto.service
    kapt libs.auto.service.kapt

    // Manager for complex RecyclerView layouts
    implementation libs.lisawray.groupie
    implementation libs.lisawray.groupie.viewbinding

    // Image loading
    implementation libs.coil.compose
    implementation libs.coil.network.okhttp

    // Markdown library for Android
    implementation libs.markwon.core
    implementation libs.markwon.linkify

    // Crash reporting
    implementation libs.acra.core

    // Properly restarting
    implementation libs.process.phoenix

    // Reactive extensions for Java VM
    implementation libs.rxjava3.rxjava
    implementation libs.rxjava3.rxandroid
    // RxJava binding APIs for Android UI widgets
    implementation libs.rxbinding4.rxbinding

    // Date and time formatting
    implementation libs.prettytime

    // Jetpack Compose
    implementation(platform(libs.androidx.compose.bom))
    implementation libs.androidx.compose.material3
    implementation libs.androidx.compose.adaptive
    implementation libs.androidx.activity.compose
    implementation libs.androidx.compose.ui.tooling.preview
    implementation libs.androidx.lifecycle.viewmodel.compose
    implementation libs.androidx.compose.ui.text // Needed for parsing HTML to AnnotatedString
    implementation libs.androidx.compose.material.icons.extended

    // Jetpack Compose related dependencies
    implementation libs.androidx.paging.compose
    implementation libs.androidx.navigation.compose

    // Coroutines interop
    implementation libs.kotlinx.coroutines.rx3

    // Library loading for About screen
    implementation libs.aboutlibraries.compose.m3

    // Hilt
    implementation libs.hilt.android
    kapt(libs.hilt.compiler)

    // Scroll
    implementation libs.lazycolumnscrollbar

/** Debugging **/
    // Memory leak detection
    debugImplementation libs.leakcanary.object.watcher
    debugImplementation libs.leakcanary.plumber.android
    debugImplementation libs.leakcanary.android.core
    // Debug bridge for Android
    debugImplementation libs.stetho
    debugImplementation libs.stetho.okhttp3

    // Jetpack Compose
    debugImplementation libs.androidx.compose.ui.tooling

/** Testing **/
    testImplementation libs.junit
    testImplementation libs.mockito.core

    androidTestImplementation libs.androidx.junit
    androidTestImplementation libs.androidx.runner
    androidTestImplementation libs.androidx.room.testing
    androidTestImplementation libs.assertj.core
}

static String getGitWorkingBranch() {
    try {
        def gitProcess = "git rev-parse --abbrev-ref HEAD".execute()
        gitProcess.waitFor()
        if (gitProcess.exitValue() == 0) {
            return gitProcess.text.trim()
        } else {
            // not a git repository
            return ""
        }
    } catch (IOException ignored) {
        // git was not found
        return ""
    }
}

// fix reproducible builds
project.afterEvaluate {
    tasks.compileReleaseArtProfile.doLast {
        outputs.files.each { file ->
            if (file.toString().endsWith(".profm")) {
                println("Sorting ${file} ...")
                def version = ArtProfileSerializer.valueOf("METADATA_0_0_2")
                def profile = ArtProfileKt.ArtProfile(file)
                def keys = new ArrayList(profile.profileData.keySet())
                def sortedData = new LinkedHashMap()
                Collections.sort keys, new DexFile.Companion()
                keys.each { key -> sortedData[key] = profile.profileData[key] }
                new FileOutputStream(file).with {
                    write(version.magicBytes$profgen)
                    write(version.versionBytes$profgen)
                    version.write$profgen(it, sortedData, "")
                }
            }
        }
    }
}<|MERGE_RESOLUTION|>--- conflicted
+++ resolved
@@ -202,21 +202,9 @@
     coreLibraryDesugaring libs.desugar.jdk.libs.nio
 
 /** NewPipe libraries **/
-<<<<<<< HEAD
     implementation libs.teamnewpipe.nanojson
     implementation libs.teamnewpipe.newpipe.extractor
     implementation libs.teamnewpipe.nononsense.filepicker
-=======
-    // You can use a local version by uncommenting a few lines in settings.gradle
-    // Or you can use a commit you pushed to GitHub by just replacing TeamNewPipe with your GitHub
-    // name and the commit hash with the commit hash of the (pushed) commit you want to test
-    // This works thanks to JitPack: https://jitpack.io/
-    implementation 'com.github.TeamNewPipe:nanojson:1d9e1aea9049fc9f85e68b43ba39fe7be1c1f751'
-    // WORKAROUND: if you get errors with the NewPipeExtractor dependency, replace `v0.24.3` with
-    // the corresponding commit hash, since JitPack is sometimes buggy
-    implementation 'com.github.TeamNewPipe:NewPipeExtractor:v0.24.4'
-    implementation 'com.github.TeamNewPipe:NoNonsense-FilePicker:5.0.0'
->>>>>>> 8b5aa5cd
 
 /** Checkstyle **/
     checkstyle libs.tools.checkstyle
