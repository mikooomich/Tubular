--- conflicted
+++ resolved
@@ -14,17 +14,10 @@
     defaultConfig {
         applicationId "org.schabi.newpipe"
         resValue "string", "app_name", "NewPipe"
-<<<<<<< HEAD
-        minSdk 19
-        targetSdk 29
-        versionCode 981
-        versionName "0.21.15"
-=======
         minSdkVersion 19
         targetSdkVersion 29
         versionCode 982
         versionName "0.21.16"
->>>>>>> 4e633504
 
         multiDexEnabled true
 
@@ -196,11 +189,7 @@
     // name and the commit hash with the commit hash of the (pushed) commit you want to test
     // This works thanks to JitPack: https://jitpack.io/
     implementation 'com.github.TeamNewPipe:nanojson:1d9e1aea9049fc9f85e68b43ba39fe7be1c1f751'
-<<<<<<< HEAD
-    implementation 'com.github.TeamNewPipe:NewPipeExtractor:10f6cc71'
-=======
-    implementation 'com.github.TeamNewPipe:NewPipeExtractor:v0.21.13'
->>>>>>> 4e633504
+    implementation 'com.github.TeamNewPipe:NewPipeExtractor:65129e6'
 
 /** Checkstyle **/
     checkstyle "com.puppycrawl.tools:checkstyle:${checkstyleVersion}"
