import com.android.build.gradle.internal.api.BaseVariantOutputImpl
import com.android.tools.profgen.ArtProfileKt
import com.android.tools.profgen.ArtProfileSerializer
import com.android.tools.profgen.DexFile

plugins {
    id "com.android.application"
    id "kotlin-android"
    id "kotlin-kapt"
    id "kotlin-parcelize"
    id "org.sonarqube" version "4.0.0.2929"
}

android {
    compileSdk 35
    namespace 'org.schabi.newpipe'

    defaultConfig {
        applicationId "wah.mikooo.newpipe"
        resValue "string", "app_name", "Tubular"
        minSdk 21
        targetSdk 33
        if (System.properties.containsKey('versionCodeOverride')) {
            versionCode System.getProperty('versionCodeOverride') as Integer
        } else {
            versionCode 1004
        }
        versionName "0.27.7"
        if (System.properties.containsKey('versionNameSuffix')) {
            versionNameSuffix System.getProperty('versionNameSuffix')
        }

        testInstrumentationRunner "androidx.test.runner.AndroidJUnitRunner"

        javaCompileOptions {
            annotationProcessorOptions {
                arguments = ["room.schemaLocation": "$projectDir/schemas".toString()]
            }
        }
    }

    buildTypes {
        debug {
            debuggable true

            // suffix the app id and the app name with git branch name
            def workingBranch = getGitWorkingBranch()
            def normalizedWorkingBranch = workingBranch.replaceFirst("^[^A-Za-z]+", "").replaceAll("[^0-9A-Za-z]+", "")
            if (normalizedWorkingBranch.isEmpty() || workingBranch == "master" || workingBranch == "dev") {
                // default values when branch name could not be determined or is master or dev
                applicationIdSuffix ".debug"
                resValue "string", "app_name", "Tubular Debug"
            } else {
                applicationIdSuffix ".debug." + normalizedWorkingBranch
                resValue "string", "app_name", "Tubular " + workingBranch
                archivesBaseName = 'Tubular_' + normalizedWorkingBranch
            }
        }

        release {
            if (System.properties.containsKey('packageSuffix')) {
                applicationIdSuffix System.getProperty('packageSuffix')
                resValue "string", "app_name", "Tubular " + System.getProperty('packageSuffix')
                archivesBaseName = 'Tubular_' + System.getProperty('packageSuffix')
            }
            minifyEnabled true
            shrinkResources true // disabled to fix F-Droid's reproducible build
            proguardFiles getDefaultProguardFile('proguard-android.txt'), 'proguard-rules.pro'
            archivesBaseName = 'app'
        }
    }

    lint {
        checkReleaseBuilds false
        // Or, if you prefer, you can continue to check for errors in release builds,
        // but continue the build even when errors are found:
        abortOnError false
        // suppress false warning ("Resource IDs will be non-final in Android Gradle Plugin version
        // 5.0, avoid using them in switch case statements"), which affects only library projects
        disable 'NonConstantResourceId'
    }

    compileOptions {
        // Flag to enable support for the new language APIs
        coreLibraryDesugaringEnabled true

        sourceCompatibility JavaVersion.VERSION_17
        targetCompatibility JavaVersion.VERSION_17
        encoding 'utf-8'
    }

    kotlinOptions {
        jvmTarget = JavaVersion.VERSION_17
    }

    sourceSets {
        androidTest.assets.srcDirs += files("$projectDir/schemas".toString())
    }

    androidResources {
        generateLocaleConfig = true
    }

    buildFeatures {
        viewBinding true
        buildConfig true
    }

    packagingOptions {
        resources {
            // remove two files which belong to jsoup
            // no idea how they ended up in the META-INF dir...
            excludes += ['META-INF/README.md', 'META-INF/CHANGES',
                         // 'COPYRIGHT' belongs to RxJava...
                         'META-INF/COPYRIGHT']
        }
    }

    dependenciesInfo {
        // Disables dependency metadata when building APKs.
        includeInApk = false
        // Disables dependency metadata when building Android App Bundles.
        includeInBundle = false
    }
}

ext {

    androidxLifecycleVersion = '2.8.7'
    androidxRoomVersion = '2.7.0'
    androidxWorkVersion = '2.10.0'

    stateSaverVersion = '1.4.1'
    exoPlayerVersion = '2.19.1'
    googleAutoServiceVersion = '1.1.1'
    groupieVersion = '2.10.1'
    markwonVersion = '4.6.2'

    leakCanaryVersion = '2.14'
    stethoVersion = '1.6.0'
}

sonar {
    properties {
        property "sonar.projectKey", "TeamNewPipe_NewPipe"
        property "sonar.organization", "teamnewpipe"
        property "sonar.host.url", "https://sonarcloud.io"
    }
}

android.applicationVariants.configureEach { variant ->
    variant.outputs.each { output ->
        if (output instanceof BaseVariantOutputImpl) {
            output.outputFileName = "Tubular-mikooo-${variant.versionName}-${variant.baseName}.apk"
        }
    }
}


dependencies {
/** Desugaring **/
    coreLibraryDesugaring 'com.android.tools:desugar_jdk_libs_nio:2.1.5'

/** NewPipe libraries **/
    // You can use a local version by uncommenting a few lines in settings.gradle
    // Or you can use a commit you pushed to GitHub by just replacing TeamNewPipe with your GitHub
    // name and the commit hash with the commit hash of the (pushed) commit you want to test
    // This works thanks to JitPack: https://jitpack.io/
    implementation 'com.github.TeamNewPipe:nanojson:1d9e1aea9049fc9f85e68b43ba39fe7be1c1f751'
    // WORKAROUND: if you get errors with the NewPipeExtractor dependency, replace `v0.24.3` with
    // the corresponding commit hash, since JitPack is sometimes buggy
<<<<<<< HEAD
    implementation 'com.github.polymorphicshade:TubularExtractor:c973caab73ed8647afd76ad01fe0726de62b9e81'
=======
    implementation 'com.github.TeamNewPipe.NewPipeExtractor:NewPipeExtractor:v0.24.6'
>>>>>>> 81b4e3f9
    implementation 'com.github.TeamNewPipe:NoNonsense-FilePicker:5.0.0'

/** Kotlin **/
    implementation "org.jetbrains.kotlin:kotlin-stdlib:${kotlin_version}"

/** AndroidX **/
    implementation 'androidx.appcompat:appcompat:1.7.0'
    implementation 'androidx.cardview:cardview:1.0.0'
    implementation 'androidx.constraintlayout:constraintlayout:2.2.1'
    implementation 'androidx.core:core-ktx:1.16.0'
    implementation 'androidx.documentfile:documentfile:1.0.1'
    implementation 'androidx.fragment:fragment-ktx:1.8.6'
    implementation "androidx.lifecycle:lifecycle-livedata-ktx:${androidxLifecycleVersion}"
    implementation "androidx.lifecycle:lifecycle-viewmodel-ktx:${androidxLifecycleVersion}"
    implementation 'androidx.localbroadcastmanager:localbroadcastmanager:1.1.0'
    implementation 'androidx.media:media:1.7.0'
    implementation 'androidx.preference:preference:1.2.1'
    implementation 'androidx.recyclerview:recyclerview:1.4.0'
    implementation "androidx.room:room-runtime:${androidxRoomVersion}"
    implementation "androidx.room:room-rxjava3:${androidxRoomVersion}"
    kapt "androidx.room:room-compiler:${androidxRoomVersion}"
    implementation 'androidx.swiperefreshlayout:swiperefreshlayout:1.1.0'
    // Newer version specified to prevent accessibility regressions with RecyclerView, see:
    // https://developer.android.com/jetpack/androidx/releases/viewpager2#1.1.0-alpha01
    implementation 'androidx.viewpager2:viewpager2:1.1.0'
    implementation "androidx.work:work-runtime-ktx:${androidxWorkVersion}"
    implementation "androidx.work:work-rxjava3:${androidxWorkVersion}"
    implementation 'com.google.android.material:material:1.12.0'
    implementation 'androidx.webkit:webkit:1.13.0'

/** Third-party libraries **/
    // Instance state boilerplate elimination
    implementation 'com.github.livefront:bridge:v2.0.2'
    implementation "com.evernote:android-state:$stateSaverVersion"
    kapt "com.evernote:android-state-processor:$stateSaverVersion"

    // HTML parser
    implementation 'org.jsoup:jsoup:1.19.1'

    // HTTP client
    implementation "com.squareup.okhttp3:okhttp:4.12.0"

    // Media player
    implementation "com.google.android.exoplayer:exoplayer-core:${exoPlayerVersion}"
    implementation "com.google.android.exoplayer:exoplayer-dash:${exoPlayerVersion}"
    implementation "com.google.android.exoplayer:exoplayer-database:${exoPlayerVersion}"
    implementation "com.google.android.exoplayer:exoplayer-datasource:${exoPlayerVersion}"
    implementation "com.google.android.exoplayer:exoplayer-hls:${exoPlayerVersion}"
    implementation "com.google.android.exoplayer:exoplayer-smoothstreaming:${exoPlayerVersion}"
    implementation "com.google.android.exoplayer:exoplayer-ui:${exoPlayerVersion}"
    implementation "com.google.android.exoplayer:extension-mediasession:${exoPlayerVersion}"

    // Metadata generator for service descriptors
    compileOnly "com.google.auto.service:auto-service-annotations:${googleAutoServiceVersion}"
    kapt "com.google.auto.service:auto-service:${googleAutoServiceVersion}"

    // Manager for complex RecyclerView layouts
    implementation "com.github.lisawray.groupie:groupie:${groupieVersion}"
    implementation "com.github.lisawray.groupie:groupie-viewbinding:${groupieVersion}"

    // Image loading
    //noinspection GradleDependency --> 2.8 is the last version, not 2.71828!
    implementation "com.squareup.picasso:picasso:2.8"

    // Markdown library for Android
    implementation "io.noties.markwon:core:${markwonVersion}"
    implementation "io.noties.markwon:linkify:${markwonVersion}"

    // Crash reporting
    implementation 'ch.acra:acra-core:5.12.0'

    // Properly restarting
    implementation 'com.jakewharton:process-phoenix:3.0.0'

    // Reactive extensions for Java VM
    implementation 'io.reactivex.rxjava3:rxjava:3.1.10'
    implementation "io.reactivex.rxjava3:rxandroid:3.0.2"
    // RxJava binding APIs for Android UI widgets
    implementation "com.jakewharton.rxbinding4:rxbinding:4.0.0"

    // Date and time formatting
    implementation "org.ocpsoft.prettytime:prettytime:5.0.8.Final"

/** Debugging **/
    // Memory leak detection
    debugImplementation "com.squareup.leakcanary:leakcanary-object-watcher-android:${leakCanaryVersion}"
    debugImplementation "com.squareup.leakcanary:plumber-android:${leakCanaryVersion}"
    debugImplementation "com.squareup.leakcanary:leakcanary-android-core:${leakCanaryVersion}"
    // Debug bridge for Android
    debugImplementation "com.facebook.stetho:stetho:${stethoVersion}"
    debugImplementation "com.facebook.stetho:stetho-okhttp3:${stethoVersion}"

/** Testing **/
    testImplementation 'junit:junit:4.13.2'
    testImplementation 'org.mockito:mockito-core:5.17.0'

    androidTestImplementation 'androidx.test.ext:junit:1.2.1'
    androidTestImplementation 'androidx.test:runner:1.6.2'
    androidTestImplementation "androidx.room:room-testing:${androidxRoomVersion}"
    androidTestImplementation 'org.assertj:assertj-core:3.27.3'
}

static String getGitWorkingBranch() {
    try {
        def gitProcess = "git rev-parse --abbrev-ref HEAD".execute()
        gitProcess.waitFor()
        if (gitProcess.exitValue() == 0) {
            return gitProcess.text.trim()
        } else {
            // not a git repository
            return ""
        }
    } catch (IOException ignored) {
        // git was not found
        return ""
    }
}

// fix reproducible builds
project.afterEvaluate {
    tasks.compileReleaseArtProfile.doLast {
        outputs.files.each { file ->
            if (file.toString().endsWith(".profm")) {
                println("Sorting ${file} ...")
                def version = ArtProfileSerializer.valueOf("METADATA_0_0_2")
                def profile = ArtProfileKt.ArtProfile(file)
                def keys = new ArrayList(profile.profileData.keySet())
                def sortedData = new LinkedHashMap()
                Collections.sort keys, new DexFile.Companion()
                keys.each { key -> sortedData[key] = profile.profileData[key] }
                new FileOutputStream(file).with {
                    write(version.magicBytes$profgen)
                    write(version.versionBytes$profgen)
                    version.write$profgen(it, sortedData, "")
                }
            }
        }
    }
}<|MERGE_RESOLUTION|>--- conflicted
+++ resolved
@@ -169,11 +169,7 @@
     implementation 'com.github.TeamNewPipe:nanojson:1d9e1aea9049fc9f85e68b43ba39fe7be1c1f751'
     // WORKAROUND: if you get errors with the NewPipeExtractor dependency, replace `v0.24.3` with
     // the corresponding commit hash, since JitPack is sometimes buggy
-<<<<<<< HEAD
     implementation 'com.github.polymorphicshade:TubularExtractor:c973caab73ed8647afd76ad01fe0726de62b9e81'
-=======
-    implementation 'com.github.TeamNewPipe.NewPipeExtractor:NewPipeExtractor:v0.24.6'
->>>>>>> 81b4e3f9
     implementation 'com.github.TeamNewPipe:NoNonsense-FilePicker:5.0.0'
 
 /** Kotlin **/
