--- conflicted
+++ resolved
@@ -297,11 +297,7 @@
     implementation "org.ocpsoft.prettytime:prettytime:5.0.8.Final"
 
     // Jetpack Compose
-<<<<<<< HEAD
-    implementation(platform('androidx.compose:compose-bom:2024.09.00'))
-=======
     implementation(platform('androidx.compose:compose-bom:2024.10.01'))
->>>>>>> 295f719b
     implementation 'androidx.compose.material3:material3'
     implementation 'androidx.compose.material3.adaptive:adaptive'
     implementation 'androidx.activity:activity-compose'
