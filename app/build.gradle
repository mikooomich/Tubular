import com.android.tools.profgen.ArtProfileKt
import com.android.tools.profgen.ArtProfileSerializer
import com.android.tools.profgen.DexFile
import com.mikepenz.aboutlibraries.plugin.DuplicateMode

plugins {
    alias libs.plugins.android.application
    alias libs.plugins.kotlin.android
    alias libs.plugins.kotlin.compose
    alias libs.plugins.kotlin.kapt
    alias libs.plugins.kotlin.parcelize
    alias libs.plugins.checkstyle
    alias libs.plugins.sonarqube
    alias libs.plugins.hilt
    alias libs.plugins.aboutlibraries
}

android {
    compileSdk 34
    namespace 'org.schabi.newpipe'

    defaultConfig {
        applicationId "org.polymorphicshade.tubular"
        resValue "string", "app_name", "Tubular"
        minSdk 21
        targetSdk 33
        if (System.properties.containsKey('versionCodeOverride')) {
            versionCode System.getProperty('versionCodeOverride') as Integer
        } else {
            versionCode 1002
        }
        versionName "0.27.5"
        if (System.properties.containsKey('versionNameSuffix')) {
            versionNameSuffix System.getProperty('versionNameSuffix')
        }

        testInstrumentationRunner "androidx.test.runner.AndroidJUnitRunner"

        javaCompileOptions {
            annotationProcessorOptions {
                arguments = ["room.schemaLocation": "$projectDir/schemas".toString()]
            }
        }
    }

    buildTypes {
        debug {
            debuggable true

            // suffix the app id and the app name with git branch name
            def workingBranch = getGitWorkingBranch()
            def normalizedWorkingBranch = workingBranch.replaceFirst("^[^A-Za-z]+", "").replaceAll("[^0-9A-Za-z]+", "")
            if (normalizedWorkingBranch.isEmpty() || workingBranch == "master" || workingBranch == "dev") {
                // default values when branch name could not be determined or is master or dev
                applicationIdSuffix ".debug"
                resValue "string", "app_name", "Tubular Debug"
            } else {
                applicationIdSuffix ".debug." + normalizedWorkingBranch
                resValue "string", "app_name", "Tubular " + workingBranch
                archivesBaseName = 'Tubular_' + normalizedWorkingBranch
            }
        }

        release {
            if (System.properties.containsKey('packageSuffix')) {
                applicationIdSuffix System.getProperty('packageSuffix')
                resValue "string", "app_name", "Tubular " + System.getProperty('packageSuffix')
                archivesBaseName = 'Tubular_' + System.getProperty('packageSuffix')
            }
            minifyEnabled true
            shrinkResources false // disabled to fix F-Droid's reproducible build
            proguardFiles getDefaultProguardFile('proguard-android.txt'), 'proguard-rules.pro'
            archivesBaseName = 'app'
        }
    }

    lint {
        checkReleaseBuilds false
        // Or, if you prefer, you can continue to check for errors in release builds,
        // but continue the build even when errors are found:
        abortOnError false
        // suppress false warning ("Resource IDs will be non-final in Android Gradle Plugin version
        // 5.0, avoid using them in switch case statements"), which affects only library projects
        disable 'NonConstantResourceId'
    }

    compileOptions {
        // Flag to enable support for the new language APIs
        coreLibraryDesugaringEnabled true

        sourceCompatibility JavaVersion.VERSION_17
        targetCompatibility JavaVersion.VERSION_17
        encoding 'utf-8'
    }

    kotlinOptions {
        jvmTarget = JavaVersion.VERSION_17
    }

    sourceSets {
        androidTest.assets.srcDirs += files("$projectDir/schemas".toString())
    }

    buildFeatures {
        viewBinding true
        compose true
        buildConfig true
    }

    packagingOptions {
        resources {
            // remove two files which belong to jsoup
            // no idea how they ended up in the META-INF dir...
            excludes += ['META-INF/README.md', 'META-INF/CHANGES',
                         // 'COPYRIGHT' belongs to RxJava...
                         'META-INF/COPYRIGHT']
        }
    }

    dependenciesInfo {
        // Disables dependency metadata when building APKs.
        includeInApk = false
        // Disables dependency metadata when building Android App Bundles.
        includeInBundle = false
    }
}

configurations {
    checkstyle
    ktlint
}

checkstyle {
    getConfigDirectory().set(rootProject.file("checkstyle"))
    ignoreFailures false
    showViolations true
    toolVersion = libs.versions.checkstyle.get()
}

tasks.register('runCheckstyle', Checkstyle) {
    source 'src'
    include '**/*.java'
    exclude '**/gen/**'
    exclude '**/R.java'
    exclude '**/BuildConfig.java'
    exclude 'main/java/us/shandian/giga/**'

    classpath = configurations.checkstyle

    showViolations true

    reports {
        xml.getRequired().set(true)
        html.getRequired().set(true)
    }
}

def outputDir = "${project.buildDir}/reports/ktlint/"
def inputFiles = project.fileTree(dir: "src", include: "**/*.kt")

tasks.register('runKtlint', JavaExec) {
    inputs.files(inputFiles)
    outputs.dir(outputDir)
    getMainClass().set("com.pinterest.ktlint.Main")
    classpath = configurations.ktlint
    args "src/**/*.kt"
    jvmArgs("--add-opens", "java.base/java.lang=ALL-UNNAMED")
}

tasks.register('formatKtlint', JavaExec) {
    inputs.files(inputFiles)
    outputs.dir(outputDir)
    getMainClass().set("com.pinterest.ktlint.Main")
    classpath = configurations.ktlint
    args "-F", "src/**/*.kt"
    jvmArgs("--add-opens", "java.base/java.lang=ALL-UNNAMED")
}

apply from: 'check-dependencies.gradle'

afterEvaluate {
    if (!System.properties.containsKey('skipFormatKtlint')) {
        preDebugBuild.dependsOn formatKtlint
    }
    preDebugBuild.dependsOn runCheckstyle, runKtlint, checkDependenciesOrder
}

sonar {
    properties {
        property "sonar.projectKey", "TeamNewPipe_NewPipe"
        property "sonar.organization", "teamnewpipe"
        property "sonar.host.url", "https://sonarcloud.io"
    }
}

kapt {
    correctErrorTypes true
}

aboutLibraries {
    // note: offline mode prevents the plugin from fetching licenses at build time, which would be
    // harmful for reproducible builds
    offlineMode = true
    duplicationMode = DuplicateMode.MERGE
}

dependencies {
/** Desugaring **/
    coreLibraryDesugaring libs.desugar.jdk.libs.nio

/** NewPipe libraries **/
<<<<<<< HEAD
    // You can use a local version by uncommenting a few lines in settings.gradle
    // Or you can use a commit you pushed to GitHub by just replacing TeamNewPipe with your GitHub
    // name and the commit hash with the commit hash of the (pushed) commit you want to test
    // This works thanks to JitPack: https://jitpack.io/
    implementation 'com.github.TeamNewPipe:nanojson:1d9e1aea9049fc9f85e68b43ba39fe7be1c1f751'
    implementation 'com.github.polymorphicshade:TubularExtractor:a536f46e99ccbc2b2ae5c32abdaab8b5fa5b9c43'
    implementation 'com.github.TeamNewPipe:NoNonsense-FilePicker:5.0.0'
=======
    implementation libs.teamnewpipe.nanojson
    implementation libs.teamnewpipe.newpipe.extractor
    implementation libs.teamnewpipe.nononsense.filepicker
>>>>>>> 3e6e9803

/** Checkstyle **/
    checkstyle libs.tools.checkstyle
    ktlint libs.tools.ktlint

/** Kotlin **/
    implementation libs.kotlin.stdlib

/** AndroidX **/
    implementation libs.androidx.appcompat
    implementation libs.androidx.cardview
    implementation libs.androidx.constraintlayout
    implementation libs.androidx.core.ktx
    implementation libs.androidx.documentfile
    implementation libs.androidx.fragment.compose
    implementation libs.androidx.lifecycle.livedata
    implementation libs.androidx.lifecycle.viewmodel
    implementation libs.androidx.localbroadcastmanager
    implementation libs.androidx.media
    implementation libs.androidx.preference
    implementation libs.androidx.recyclerview
    implementation libs.androidx.room.runtime
    implementation libs.androidx.room.rxjava3
    kapt libs.androidx.room.compiler
    implementation libs.androidx.swiperefreshlayout
    implementation libs.androidx.work.runtime
    implementation libs.androidx.work.rxjava3
    implementation libs.androidx.material

/** Third-party libraries **/
    // Instance state boilerplate elimination
    implementation libs.livefront.bridge
    implementation libs.android.state
    kapt libs.android.state.processor

    // HTML parser
    implementation libs.jsoup

    // HTTP client
    implementation libs.okhttp

    // Media player
    implementation libs.exoplayer.core
    implementation libs.exoplayer.dash
    implementation libs.exoplayer.database
    implementation libs.exoplayer.datasource
    implementation libs.exoplayer.hls
    implementation libs.exoplayer.smoothstreaming
    implementation libs.exoplayer.ui
    implementation libs.extension.mediasession

    // Metadata generator for service descriptors
    compileOnly libs.auto.service
    kapt libs.auto.service.kapt

    // Manager for complex RecyclerView layouts
    implementation libs.lisawray.groupie
    implementation libs.lisawray.groupie.viewbinding

    // Image loading
    implementation libs.coil.compose
    implementation libs.coil.network.okhttp

    // Markdown library for Android
    implementation libs.markwon.core
    implementation libs.markwon.linkify

    // Crash reporting
    implementation libs.acra.core

    // Properly restarting
    implementation libs.process.phoenix

    // Reactive extensions for Java VM
    implementation libs.rxjava3.rxjava
    implementation libs.rxjava3.rxandroid
    // RxJava binding APIs for Android UI widgets
    implementation libs.rxbinding4.rxbinding

    // Date and time formatting
    implementation libs.prettytime

    // Jetpack Compose
    implementation(platform(libs.androidx.compose.bom))
    implementation libs.androidx.compose.material3
    implementation libs.androidx.compose.adaptive
    implementation libs.androidx.activity.compose
    implementation libs.androidx.compose.ui.tooling.preview
    implementation libs.androidx.lifecycle.viewmodel.compose
    implementation libs.androidx.compose.ui.text // Needed for parsing HTML to AnnotatedString
    implementation libs.androidx.compose.material.icons.extended

    // Jetpack Compose related dependencies
    implementation libs.androidx.paging.compose
    implementation libs.androidx.navigation.compose

    // Coroutines interop
    implementation libs.kotlinx.coroutines.rx3

    // Library loading for About screen
    implementation libs.aboutlibraries.compose.m3

    // Hilt
    implementation libs.hilt.android
    kapt(libs.hilt.compiler)

    // Scroll
    implementation libs.lazycolumnscrollbar

/** Debugging **/
    // Memory leak detection
    debugImplementation libs.leakcanary.object.watcher
    debugImplementation libs.leakcanary.plumber.android
    debugImplementation libs.leakcanary.android.core
    // Debug bridge for Android
    debugImplementation libs.stetho
    debugImplementation libs.stetho.okhttp3

    // Jetpack Compose
    debugImplementation libs.androidx.compose.ui.tooling

/** Testing **/
    testImplementation libs.junit
    testImplementation libs.mockito.core

    androidTestImplementation libs.androidx.junit
    androidTestImplementation libs.androidx.runner
    androidTestImplementation libs.androidx.room.testing
    androidTestImplementation libs.assertj.core
}

static String getGitWorkingBranch() {
    try {
        def gitProcess = "git rev-parse --abbrev-ref HEAD".execute()
        gitProcess.waitFor()
        if (gitProcess.exitValue() == 0) {
            return gitProcess.text.trim()
        } else {
            // not a git repository
            return ""
        }
    } catch (IOException ignored) {
        // git was not found
        return ""
    }
}

// fix reproducible builds
project.afterEvaluate {
    tasks.compileReleaseArtProfile.doLast {
        outputs.files.each { file ->
            if (file.toString().endsWith(".profm")) {
                println("Sorting ${file} ...")
                def version = ArtProfileSerializer.valueOf("METADATA_0_0_2")
                def profile = ArtProfileKt.ArtProfile(file)
                def keys = new ArrayList(profile.profileData.keySet())
                def sortedData = new LinkedHashMap()
                Collections.sort keys, new DexFile.Companion()
                keys.each { key -> sortedData[key] = profile.profileData[key] }
                new FileOutputStream(file).with {
                    write(version.magicBytes$profgen)
                    write(version.versionBytes$profgen)
                    version.write$profgen(it, sortedData, "")
                }
            }
        }
    }
}<|MERGE_RESOLUTION|>--- conflicted
+++ resolved
@@ -209,19 +209,9 @@
     coreLibraryDesugaring libs.desugar.jdk.libs.nio
 
 /** NewPipe libraries **/
-<<<<<<< HEAD
-    // You can use a local version by uncommenting a few lines in settings.gradle
-    // Or you can use a commit you pushed to GitHub by just replacing TeamNewPipe with your GitHub
-    // name and the commit hash with the commit hash of the (pushed) commit you want to test
-    // This works thanks to JitPack: https://jitpack.io/
-    implementation 'com.github.TeamNewPipe:nanojson:1d9e1aea9049fc9f85e68b43ba39fe7be1c1f751'
-    implementation 'com.github.polymorphicshade:TubularExtractor:a536f46e99ccbc2b2ae5c32abdaab8b5fa5b9c43'
-    implementation 'com.github.TeamNewPipe:NoNonsense-FilePicker:5.0.0'
-=======
     implementation libs.teamnewpipe.nanojson
     implementation libs.teamnewpipe.newpipe.extractor
     implementation libs.teamnewpipe.nononsense.filepicker
->>>>>>> 3e6e9803
 
 /** Checkstyle **/
     checkstyle libs.tools.checkstyle
