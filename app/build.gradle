--- conflicted
+++ resolved
@@ -213,13 +213,7 @@
     // name and the commit hash with the commit hash of the (pushed) commit you want to test
     // This works thanks to JitPack: https://jitpack.io/
     implementation 'com.github.TeamNewPipe:nanojson:1d9e1aea9049fc9f85e68b43ba39fe7be1c1f751'
-<<<<<<< HEAD
     implementation 'com.github.polymorphicshade:TubularExtractor:a536f46e99ccbc2b2ae5c32abdaab8b5fa5b9c43'
-=======
-    // WORKAROUND: if you get errors with the NewPipeExtractor dependency, replace `v0.24.3` with
-    // the corresponding commit hash, since JitPack is sometimes buggy
-    implementation 'com.github.TeamNewPipe:NewPipeExtractor:v0.24.3'
->>>>>>> f7d0fd54
     implementation 'com.github.TeamNewPipe:NoNonsense-FilePicker:5.0.0'
 
 /** Checkstyle **/
