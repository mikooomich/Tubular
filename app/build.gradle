apply plugin: 'com.android.application'
apply plugin: 'kotlin-android'
apply plugin: 'kotlin-android-extensions'
apply plugin: 'kotlin-kapt'

android {
    compileSdkVersion 28
    buildToolsVersion '28.0.3'

    defaultConfig {
        applicationId "org.schabi.newpipe"
        minSdkVersion 19
        targetSdkVersion 28
        versionCode 790
        versionName "0.17.4"

        testInstrumentationRunner "androidx.test.runner.AndroidJUnitRunner"
        vectorDrawables.useSupportLibrary = true
    }

    buildTypes {
        release {
            minifyEnabled true
            shrinkResources true
            proguardFiles getDefaultProguardFile('proguard-android.txt'), 'proguard-rules.pro'
        }

        debug {
            multiDexEnabled true
            debuggable true
            applicationIdSuffix ".debug"
        }
    }

    lintOptions {
        checkReleaseBuilds false
        // Or, if you prefer, you can continue to check for errors in release builds,
        // but continue the build even when errors are found:
        abortOnError false
    }

    compileOptions {
        sourceCompatibility JavaVersion.VERSION_1_8
        targetCompatibility JavaVersion.VERSION_1_8
    }
}

ext {
    androidxLibVersion = '1.0.0'
    exoPlayerLibVersion = '2.10.8'
    roomDbLibVersion = '2.1.0'
    leakCanaryLibVersion = '1.5.4' //1.6.1
    okHttpLibVersion = '3.12.6'
    icepickLibVersion = '3.2.0'
    stethoLibVersion = '1.5.0'
}

dependencies {
    implementation "org.jetbrains.kotlin:kotlin-stdlib-jdk7:$kotlin_version"

    androidTestImplementation('androidx.test.espresso:espresso-core:3.1.0', {
        exclude module: 'support-annotations'
    })

<<<<<<< HEAD
    implementation 'com.github.yausername:NewPipeExtractor:318f600'

=======
    implementation 'com.github.TeamNewPipe:NewPipeExtractor:5c420340ceb39'
>>>>>>> c0cbec70
    testImplementation 'junit:junit:4.12'
    testImplementation 'org.mockito:mockito-core:2.23.0'

    implementation 'androidx.appcompat:appcompat:1.1.0'
    implementation "androidx.legacy:legacy-support-v4:${androidxLibVersion}"
    implementation "com.google.android.material:material:${androidxLibVersion}"
    implementation "androidx.recyclerview:recyclerview:${androidxLibVersion}"
    implementation "androidx.legacy:legacy-preference-v14:${androidxLibVersion}"
    implementation "androidx.cardview:cardview:${androidxLibVersion}"
    implementation 'androidx.constraintlayout:constraintlayout:1.1.3'

    // Originally in NewPipeExtractor
    implementation 'com.grack:nanojson:1.1'
    implementation 'org.jsoup:jsoup:1.9.2'

    implementation 'ch.acra:acra:4.9.2' //4.11

    implementation 'com.nostra13.universalimageloader:universal-image-loader:1.9.5'
    implementation 'de.hdodenhof:circleimageview:2.2.0'
    implementation 'com.nononsenseapps:filepicker:4.2.1'

    implementation "com.google.android.exoplayer:exoplayer:${exoPlayerLibVersion}"
    implementation "com.google.android.exoplayer:extension-mediasession:${exoPlayerLibVersion}"

    debugImplementation "com.facebook.stetho:stetho:${stethoLibVersion}"
    debugImplementation "com.facebook.stetho:stetho-urlconnection:${stethoLibVersion}"
    debugImplementation 'androidx.multidex:multidex:2.0.1'

    implementation 'io.reactivex.rxjava2:rxjava:2.2.2'
    implementation 'io.reactivex.rxjava2:rxandroid:2.1.0'
    implementation 'com.jakewharton.rxbinding2:rxbinding:2.1.1'
    implementation 'org.ocpsoft.prettytime:prettytime:4.0.1.Final'

    implementation "androidx.room:room-runtime:${roomDbLibVersion}"
    implementation "androidx.room:room-rxjava2:${roomDbLibVersion}"
    kapt "androidx.room:room-compiler:${roomDbLibVersion}"

    implementation "frankiesardo:icepick:${icepickLibVersion}"
    kapt "frankiesardo:icepick-processor:${icepickLibVersion}"

    debugImplementation "com.squareup.leakcanary:leakcanary-android:${leakCanaryLibVersion}"
    releaseImplementation "com.squareup.leakcanary:leakcanary-android-no-op:${leakCanaryLibVersion}"

    implementation "com.squareup.okhttp3:okhttp:${okHttpLibVersion}"
    debugImplementation "com.facebook.stetho:stetho-okhttp3:${stethoLibVersion}"
}<|MERGE_RESOLUTION|>--- conflicted
+++ resolved
@@ -62,12 +62,8 @@
         exclude module: 'support-annotations'
     })
 
-<<<<<<< HEAD
-    implementation 'com.github.yausername:NewPipeExtractor:318f600'
+    implementation 'com.github.yausername:NewPipeExtractor:f3a59a6'
 
-=======
-    implementation 'com.github.TeamNewPipe:NewPipeExtractor:5c420340ceb39'
->>>>>>> c0cbec70
     testImplementation 'junit:junit:4.12'
     testImplementation 'org.mockito:mockito-core:2.23.0'
 
