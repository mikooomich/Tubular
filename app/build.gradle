import com.android.tools.profgen.ArtProfileKt
import com.android.tools.profgen.ArtProfileSerializer
import com.android.tools.profgen.DexFile
import com.mikepenz.aboutlibraries.plugin.DuplicateMode

plugins {
    alias libs.plugins.android.application
    alias libs.plugins.kotlin.android
    alias libs.plugins.kotlin.compose
    alias libs.plugins.kotlin.kapt
    alias libs.plugins.kotlin.parcelize
    alias libs.plugins.checkstyle
    alias libs.plugins.sonarqube
    alias libs.plugins.hilt
    alias libs.plugins.aboutlibraries
}

android {
    compileSdk 34
    namespace 'org.schabi.newpipe'

    defaultConfig {
        applicationId "org.schabi.newpipe"
        resValue "string", "app_name", "NewPipe"
        minSdk 21
        targetSdk 33
        if (System.properties.containsKey('versionCodeOverride')) {
            versionCode System.getProperty('versionCodeOverride') as Integer
        } else {
            versionCode 1003
        }
        versionName "0.27.6"
        if (System.properties.containsKey('versionNameSuffix')) {
            versionNameSuffix System.getProperty('versionNameSuffix')
        }

        testInstrumentationRunner "androidx.test.runner.AndroidJUnitRunner"

        javaCompileOptions {
            annotationProcessorOptions {
                arguments = ["room.schemaLocation": "$projectDir/schemas".toString()]
            }
        }
    }

    buildTypes {
        debug {
            debuggable true

            // suffix the app id and the app name with git branch name
            def workingBranch = getGitWorkingBranch()
            def normalizedWorkingBranch = workingBranch.replaceFirst("^[^A-Za-z]+", "").replaceAll("[^0-9A-Za-z]+", "")
            if (normalizedWorkingBranch.isEmpty() || workingBranch == "master" || workingBranch == "dev") {
                // default values when branch name could not be determined or is master or dev
                applicationIdSuffix ".debug"
                resValue "string", "app_name", "NewPipe Debug"
            } else {
                applicationIdSuffix ".debug." + normalizedWorkingBranch
                resValue "string", "app_name", "NewPipe " + workingBranch
                archivesBaseName = 'NewPipe_' + normalizedWorkingBranch
            }
        }

        release {
            if (System.properties.containsKey('packageSuffix')) {
                applicationIdSuffix System.getProperty('packageSuffix')
                resValue "string", "app_name", "NewPipe " + System.getProperty('packageSuffix')
                archivesBaseName = 'NewPipe_' + System.getProperty('packageSuffix')
            }
            minifyEnabled true
            shrinkResources false // disabled to fix F-Droid's reproducible build
            proguardFiles getDefaultProguardFile('proguard-android.txt'), 'proguard-rules.pro'
            archivesBaseName = 'app'
        }
    }

    lint {
        checkReleaseBuilds false
        // Or, if you prefer, you can continue to check for errors in release builds,
        // but continue the build even when errors are found:
        abortOnError false
        // suppress false warning ("Resource IDs will be non-final in Android Gradle Plugin version
        // 5.0, avoid using them in switch case statements"), which affects only library projects
        disable 'NonConstantResourceId'
    }

    compileOptions {
        // Flag to enable support for the new language APIs
        coreLibraryDesugaringEnabled true

        sourceCompatibility JavaVersion.VERSION_17
        targetCompatibility JavaVersion.VERSION_17
        encoding 'utf-8'
    }

    kotlinOptions {
        jvmTarget = JavaVersion.VERSION_17
    }

    sourceSets {
        androidTest.assets.srcDirs += files("$projectDir/schemas".toString())
    }

    buildFeatures {
        viewBinding true
        compose true
        buildConfig true
    }

    packagingOptions {
        resources {
            // remove two files which belong to jsoup
            // no idea how they ended up in the META-INF dir...
            excludes += ['META-INF/README.md', 'META-INF/CHANGES',
                         // 'COPYRIGHT' belongs to RxJava...
                         'META-INF/COPYRIGHT']
        }
    }
}

configurations {
    checkstyle
    ktlint
}

checkstyle {
    getConfigDirectory().set(rootProject.file("checkstyle"))
    ignoreFailures false
    showViolations true
    toolVersion = libs.versions.checkstyle.get()
}

tasks.register('runCheckstyle', Checkstyle) {
    source 'src'
    include '**/*.java'
    exclude '**/gen/**'
    exclude '**/R.java'
    exclude '**/BuildConfig.java'
    exclude 'main/java/us/shandian/giga/**'

    classpath = configurations.checkstyle

    showViolations true

    reports {
        xml.getRequired().set(true)
        html.getRequired().set(true)
    }
}

def outputDir = "${project.buildDir}/reports/ktlint/"
def inputFiles = project.fileTree(dir: "src", include: "**/*.kt")

tasks.register('runKtlint', JavaExec) {
    inputs.files(inputFiles)
    outputs.dir(outputDir)
    getMainClass().set("com.pinterest.ktlint.Main")
    classpath = configurations.ktlint
    args "src/**/*.kt"
    jvmArgs("--add-opens", "java.base/java.lang=ALL-UNNAMED")
}

tasks.register('formatKtlint', JavaExec) {
    inputs.files(inputFiles)
    outputs.dir(outputDir)
    getMainClass().set("com.pinterest.ktlint.Main")
    classpath = configurations.ktlint
    args "-F", "src/**/*.kt"
    jvmArgs("--add-opens", "java.base/java.lang=ALL-UNNAMED")
}

apply from: 'check-dependencies.gradle'

afterEvaluate {
    if (!System.properties.containsKey('skipFormatKtlint')) {
        preDebugBuild.dependsOn formatKtlint
    }
    preDebugBuild.dependsOn runCheckstyle, runKtlint, checkDependenciesOrder
}

sonar {
    properties {
        property "sonar.projectKey", "TeamNewPipe_NewPipe"
        property "sonar.organization", "teamnewpipe"
        property "sonar.host.url", "https://sonarcloud.io"
    }
}

kapt {
    correctErrorTypes true
}

aboutLibraries {
    // note: offline mode prevents the plugin from fetching licenses at build time, which would be
    // harmful for reproducible builds
    offlineMode = true
    duplicationMode = DuplicateMode.MERGE
}

dependencies {
/** Desugaring **/
    coreLibraryDesugaring libs.desugar.jdk.libs.nio

/** NewPipe libraries **/
<<<<<<< HEAD
    implementation libs.teamnewpipe.nanojson
    implementation libs.teamnewpipe.newpipe.extractor
    implementation libs.teamnewpipe.nononsense.filepicker
=======
    // You can use a local version by uncommenting a few lines in settings.gradle
    // Or you can use a commit you pushed to GitHub by just replacing TeamNewPipe with your GitHub
    // name and the commit hash with the commit hash of the (pushed) commit you want to test
    // This works thanks to JitPack: https://jitpack.io/
    implementation 'com.github.TeamNewPipe:nanojson:1d9e1aea9049fc9f85e68b43ba39fe7be1c1f751'
    // WORKAROUND: if you get errors with the NewPipeExtractor dependency, replace `v0.24.3` with
    // the corresponding commit hash, since JitPack is sometimes buggy
    implementation 'com.github.TeamNewPipe:NewPipeExtractor:9f83b385a'
    implementation 'com.github.TeamNewPipe:NoNonsense-FilePicker:5.0.0'
>>>>>>> c6e17218

/** Checkstyle **/
    checkstyle libs.tools.checkstyle
    ktlint libs.tools.ktlint

/** Kotlin **/
    implementation libs.kotlin.stdlib

/** AndroidX **/
<<<<<<< HEAD
    implementation libs.androidx.appcompat
    implementation libs.androidx.cardview
    implementation libs.androidx.constraintlayout
    implementation libs.androidx.core.ktx
    implementation libs.androidx.documentfile
    implementation libs.androidx.fragment.compose
    implementation libs.androidx.lifecycle.livedata
    implementation libs.androidx.lifecycle.viewmodel
    implementation libs.androidx.localbroadcastmanager
    implementation libs.androidx.media
    implementation libs.androidx.preference
    implementation libs.androidx.recyclerview
    implementation libs.androidx.room.runtime
    implementation libs.androidx.room.rxjava3
    kapt libs.androidx.room.compiler
    implementation libs.androidx.swiperefreshlayout
    implementation libs.androidx.work.runtime
    implementation libs.androidx.work.rxjava3
    implementation libs.androidx.material
=======
    implementation 'androidx.appcompat:appcompat:1.6.1'
    implementation 'androidx.cardview:cardview:1.0.0'
    implementation 'androidx.constraintlayout:constraintlayout:2.1.4'
    implementation 'androidx.core:core-ktx:1.12.0'
    implementation 'androidx.documentfile:documentfile:1.0.1'
    implementation 'androidx.fragment:fragment-ktx:1.6.2'
    implementation "androidx.lifecycle:lifecycle-livedata-ktx:${androidxLifecycleVersion}"
    implementation "androidx.lifecycle:lifecycle-viewmodel-ktx:${androidxLifecycleVersion}"
    implementation 'androidx.localbroadcastmanager:localbroadcastmanager:1.1.0'
    implementation 'androidx.media:media:1.7.0'
    implementation 'androidx.preference:preference:1.2.1'
    implementation 'androidx.recyclerview:recyclerview:1.3.2'
    implementation "androidx.room:room-runtime:${androidxRoomVersion}"
    implementation "androidx.room:room-rxjava3:${androidxRoomVersion}"
    kapt "androidx.room:room-compiler:${androidxRoomVersion}"
    implementation 'androidx.swiperefreshlayout:swiperefreshlayout:1.1.0'
    // Newer version specified to prevent accessibility regressions with RecyclerView, see:
    // https://developer.android.com/jetpack/androidx/releases/viewpager2#1.1.0-alpha01
    implementation 'androidx.viewpager2:viewpager2:1.1.0-beta02'
    implementation "androidx.work:work-runtime-ktx:${androidxWorkVersion}"
    implementation "androidx.work:work-rxjava3:${androidxWorkVersion}"
    implementation 'com.google.android.material:material:1.11.0'
    implementation "androidx.webkit:webkit:1.9.0"
>>>>>>> c6e17218

/** Third-party libraries **/
    // Instance state boilerplate elimination
    implementation libs.livefront.bridge
    implementation libs.android.state
    kapt libs.android.state.processor

    // HTML parser
    implementation libs.jsoup

    // HTTP client
    implementation libs.okhttp

    // Media player
    implementation libs.exoplayer.core
    implementation libs.exoplayer.dash
    implementation libs.exoplayer.database
    implementation libs.exoplayer.datasource
    implementation libs.exoplayer.hls
    implementation libs.exoplayer.smoothstreaming
    implementation libs.exoplayer.ui
    implementation libs.extension.mediasession

    // Metadata generator for service descriptors
    compileOnly libs.auto.service
    kapt libs.auto.service.kapt

    // Manager for complex RecyclerView layouts
    implementation libs.lisawray.groupie
    implementation libs.lisawray.groupie.viewbinding

    // Image loading
    implementation libs.coil.compose
    implementation libs.coil.network.okhttp

    // Markdown library for Android
    implementation libs.markwon.core
    implementation libs.markwon.linkify

    // Crash reporting
    implementation libs.acra.core

    // Properly restarting
    implementation libs.process.phoenix

    // Reactive extensions for Java VM
    implementation libs.rxjava3.rxjava
    implementation libs.rxjava3.rxandroid
    // RxJava binding APIs for Android UI widgets
    implementation libs.rxbinding4.rxbinding

    // Date and time formatting
    implementation libs.prettytime

    // Jetpack Compose
    implementation(platform(libs.androidx.compose.bom))
    implementation libs.androidx.compose.material3
    implementation libs.androidx.compose.adaptive
    implementation libs.androidx.activity.compose
    implementation libs.androidx.compose.ui.tooling.preview
    implementation libs.androidx.lifecycle.viewmodel.compose
    implementation libs.androidx.compose.ui.text // Needed for parsing HTML to AnnotatedString
    implementation libs.androidx.compose.material.icons.extended

    // Jetpack Compose related dependencies
    implementation libs.androidx.paging.compose
    implementation libs.androidx.navigation.compose

    // Coroutines interop
    implementation libs.kotlinx.coroutines.rx3

    // Library loading for About screen
    implementation libs.aboutlibraries.compose.m3

    // Hilt
    implementation libs.hilt.android
    kapt(libs.hilt.compiler)

    // Scroll
    implementation libs.lazycolumnscrollbar

/** Debugging **/
    // Memory leak detection
    debugImplementation libs.leakcanary.object.watcher
    debugImplementation libs.leakcanary.plumber.android
    debugImplementation libs.leakcanary.android.core
    // Debug bridge for Android
    debugImplementation libs.stetho
    debugImplementation libs.stetho.okhttp3

    // Jetpack Compose
    debugImplementation libs.androidx.compose.ui.tooling

/** Testing **/
    testImplementation libs.junit
    testImplementation libs.mockito.core

    androidTestImplementation libs.androidx.junit
    androidTestImplementation libs.androidx.runner
    androidTestImplementation libs.androidx.room.testing
    androidTestImplementation libs.assertj.core
}

static String getGitWorkingBranch() {
    try {
        def gitProcess = "git rev-parse --abbrev-ref HEAD".execute()
        gitProcess.waitFor()
        if (gitProcess.exitValue() == 0) {
            return gitProcess.text.trim()
        } else {
            // not a git repository
            return ""
        }
    } catch (IOException ignored) {
        // git was not found
        return ""
    }
}

// fix reproducible builds
project.afterEvaluate {
    tasks.compileReleaseArtProfile.doLast {
        outputs.files.each { file ->
            if (file.toString().endsWith(".profm")) {
                println("Sorting ${file} ...")
                def version = ArtProfileSerializer.valueOf("METADATA_0_0_2")
                def profile = ArtProfileKt.ArtProfile(file)
                def keys = new ArrayList(profile.profileData.keySet())
                def sortedData = new LinkedHashMap()
                Collections.sort keys, new DexFile.Companion()
                keys.each { key -> sortedData[key] = profile.profileData[key] }
                new FileOutputStream(file).with {
                    write(version.magicBytes$profgen)
                    write(version.versionBytes$profgen)
                    version.write$profgen(it, sortedData, "")
                }
            }
        }
    }
}<|MERGE_RESOLUTION|>--- conflicted
+++ resolved
@@ -202,21 +202,9 @@
     coreLibraryDesugaring libs.desugar.jdk.libs.nio
 
 /** NewPipe libraries **/
-<<<<<<< HEAD
     implementation libs.teamnewpipe.nanojson
     implementation libs.teamnewpipe.newpipe.extractor
     implementation libs.teamnewpipe.nononsense.filepicker
-=======
-    // You can use a local version by uncommenting a few lines in settings.gradle
-    // Or you can use a commit you pushed to GitHub by just replacing TeamNewPipe with your GitHub
-    // name and the commit hash with the commit hash of the (pushed) commit you want to test
-    // This works thanks to JitPack: https://jitpack.io/
-    implementation 'com.github.TeamNewPipe:nanojson:1d9e1aea9049fc9f85e68b43ba39fe7be1c1f751'
-    // WORKAROUND: if you get errors with the NewPipeExtractor dependency, replace `v0.24.3` with
-    // the corresponding commit hash, since JitPack is sometimes buggy
-    implementation 'com.github.TeamNewPipe:NewPipeExtractor:9f83b385a'
-    implementation 'com.github.TeamNewPipe:NoNonsense-FilePicker:5.0.0'
->>>>>>> c6e17218
 
 /** Checkstyle **/
     checkstyle libs.tools.checkstyle
@@ -226,7 +214,6 @@
     implementation libs.kotlin.stdlib
 
 /** AndroidX **/
-<<<<<<< HEAD
     implementation libs.androidx.appcompat
     implementation libs.androidx.cardview
     implementation libs.androidx.constraintlayout
@@ -246,31 +233,7 @@
     implementation libs.androidx.work.runtime
     implementation libs.androidx.work.rxjava3
     implementation libs.androidx.material
-=======
-    implementation 'androidx.appcompat:appcompat:1.6.1'
-    implementation 'androidx.cardview:cardview:1.0.0'
-    implementation 'androidx.constraintlayout:constraintlayout:2.1.4'
-    implementation 'androidx.core:core-ktx:1.12.0'
-    implementation 'androidx.documentfile:documentfile:1.0.1'
-    implementation 'androidx.fragment:fragment-ktx:1.6.2'
-    implementation "androidx.lifecycle:lifecycle-livedata-ktx:${androidxLifecycleVersion}"
-    implementation "androidx.lifecycle:lifecycle-viewmodel-ktx:${androidxLifecycleVersion}"
-    implementation 'androidx.localbroadcastmanager:localbroadcastmanager:1.1.0'
-    implementation 'androidx.media:media:1.7.0'
-    implementation 'androidx.preference:preference:1.2.1'
-    implementation 'androidx.recyclerview:recyclerview:1.3.2'
-    implementation "androidx.room:room-runtime:${androidxRoomVersion}"
-    implementation "androidx.room:room-rxjava3:${androidxRoomVersion}"
-    kapt "androidx.room:room-compiler:${androidxRoomVersion}"
-    implementation 'androidx.swiperefreshlayout:swiperefreshlayout:1.1.0'
-    // Newer version specified to prevent accessibility regressions with RecyclerView, see:
-    // https://developer.android.com/jetpack/androidx/releases/viewpager2#1.1.0-alpha01
-    implementation 'androidx.viewpager2:viewpager2:1.1.0-beta02'
-    implementation "androidx.work:work-runtime-ktx:${androidxWorkVersion}"
-    implementation "androidx.work:work-rxjava3:${androidxWorkVersion}"
-    implementation 'com.google.android.material:material:1.11.0'
-    implementation "androidx.webkit:webkit:1.9.0"
->>>>>>> c6e17218
+    implementation libs.androidx.webkit
 
 /** Third-party libraries **/
     // Instance state boilerplate elimination
