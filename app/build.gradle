--- conflicted
+++ resolved
@@ -57,11 +57,7 @@
         exclude module: 'support-annotations'
     })
 
-<<<<<<< HEAD
-    implementation 'com.github.TeamNewPipe:NewPipeExtractor:5f44031'
-=======
     implementation 'com.github.TeamNewPipe:NewPipeExtractor:4488c217659d2'
->>>>>>> 6787d022
 
     testImplementation 'junit:junit:4.12'
     testImplementation 'org.mockito:mockito-core:2.23.0'
