--- conflicted
+++ resolved
@@ -213,21 +213,9 @@
     coreLibraryDesugaring libs.desugar.jdk.libs.nio
 
 /** NewPipe libraries **/
-<<<<<<< HEAD
-    // You can use a local version by uncommenting a few lines in settings.gradle
-    // Or you can use a commit you pushed to GitHub by just replacing TeamNewPipe with your GitHub
-    // name and the commit hash with the commit hash of the (pushed) commit you want to test
-    // This works thanks to JitPack: https://jitpack.io/
-    implementation 'com.github.TeamNewPipe:nanojson:1d9e1aea9049fc9f85e68b43ba39fe7be1c1f751'
-    // WORKAROUND: if you get errors with the NewPipeExtractor dependency, replace `v0.24.3` with
-    // the corresponding commit hash, since JitPack is sometimes buggy
-    implementation 'com.github.polymorphicshade:TubularExtractor:c973caab73ed8647afd76ad01fe0726de62b9e81'
-    implementation 'com.github.TeamNewPipe:NoNonsense-FilePicker:5.0.0'
-=======
     implementation libs.teamnewpipe.nanojson
     implementation libs.teamnewpipe.newpipe.extractor
     implementation libs.teamnewpipe.nononsense.filepicker
->>>>>>> 47299c91
 
 /** Checkstyle **/
     checkstyle libs.tools.checkstyle
