--- conflicted
+++ resolved
@@ -44,10 +44,6 @@
     compile 'com.github.nirhart:parallaxscroll:1.0'
     compile 'com.google.android.exoplayer:exoplayer:r1.5.5'
     compile 'com.google.code.gson:gson:2.4'
-<<<<<<< HEAD
     compile 'com.nononsenseapps:filepicker:3.0.0'
     testCompile 'junit:junit:4.12'
-=======
-    compile 'com.nononsenseapps:filepicker:2.0.5'
->>>>>>> cc74c985
 }