[versions]
aboutLibraries = "11.2.3"
acraCore = "5.11.3"
androidState = "1.4.1"
androidx-junit = "1.1.5"
appcompat = "1.6.1"
assertjCore = "3.24.2"
auto-service = "1.1.1"
bridge = "2.0.2"
cardview = "1.0.0"
checkstyle = "10.12.1"
coil = "3.0.4"
constraintlayout = "2.1.4"
core-ktx = "1.12.0"
desugar-jdk-libs-nio = "2.0.4"
documentFile = "1.0.1"
exoplayer = "2.18.7"
fragment-compose = "1.8.2"
gradle = "8.7.1"
groupie = "2.10.1"
hilt = "2.51.1"
jetpack-compose = "2024.10.01"
jsoup = "1.17.2"
junit = "4.13.2"
kotlin = "2.0.21"
kotlinxCoroutinesRx3 = "1.8.1"
kotlinxSerializationJson = "1.7.3"
ktlint = "0.45.2"
lazycolumnscrollbar = "2.2.0"
leakcanary = "2.12"
lifecycle = "2.6.2"
markwon = "4.6.2"
material = "1.11.0"
media = "1.7.0"
mockitoCore = "5.6.0"
navigationCompose = "2.8.3"
okhttp = "4.12.0"
pagingCompose = "3.3.2"
preference = "1.2.1"
prettytime = "5.0.8.Final"
processPhoenix = "2.1.2"
recyclerview = "1.3.2"
room = "2.6.1"
runner = "1.5.2"
rxandroid = "3.0.2"
rxbinding = "4.0.0"
rxjava = "3.1.8"
sonarqube = "4.0.0.2929"
stetho = "1.6.0"
swiperefreshlayout = "1.1.0"
# You can use a local version by uncommenting a few lines in settings.gradle
# Or you can use a commit you pushed to GitHub by just replacing TeamNewPipe with your GitHub
# name and the commit hash with the commit hash of the (pushed) commit you want to test
# This works thanks to JitPack: https://jitpack.io/
teamnewpipe-filepicker = "5.0.0"
teamnewpipe-nanojson = "1d9e1aea9049fc9f85e68b43ba39fe7be1c1f751"
<<<<<<< HEAD
teamnewpipe-newpipe-extractor = "v0.24.4"
work = "2.10.0"
=======
teamnewpipe-newpipe-extractor = "9f83b385a"
webkit = "1.9.0"
work = "2.8.1"
>>>>>>> 99aae7eb

[plugins]
aboutlibraries = { id = "com.mikepenz.aboutlibraries.plugin" }
android-application = { id = "com.android.application" }
checkstyle = { id = "checkstyle" }
hilt = { id = "com.google.dagger.hilt.android" }
kotlin-android = { id = "kotlin-android" }
kotlin-compose = { id = "org.jetbrains.kotlin.plugin.compose", version.ref = "kotlin" }
kotlin-kapt = { id = "kotlin-kapt" }
kotlin-parcelize = { id = "kotlin-parcelize" }
kotlinx-serialization = { id = "kotlinx-serialization" }
sonarqube = { id = "org.sonarqube", version.ref = "sonarqube" }

[libraries]
aboutlibraries-compose-m3 = { group = "com.mikepenz", name = "aboutlibraries-compose-m3", version.ref = "aboutLibraries" }
aboutlibraries-plugin = { group = "com.mikepenz.aboutlibraries.plugin", name = "aboutlibraries-plugin", version.ref = "aboutLibraries" }
acra-core = { group = "ch.acra", name = "acra-core", version.ref = "acraCore" }
android-state = { group = "com.evernote", name = "android-state", version.ref = "androidState" }
android-state-processor = { group = "com.evernote", name = "android-state-processor", version.ref = "androidState" }
android-tools-build-gradle = { group = "com.android.tools.build", name = "gradle", version.ref = "gradle" }
androidx-activity-compose = { group = "androidx.activity", name = "activity-compose" }
androidx-appcompat = { group = "androidx.appcompat", name = "appcompat", version.ref = "appcompat" }
androidx-cardview = { group = "androidx.cardview", name = "cardview", version.ref = "cardview" }
androidx-compose-adaptive = { group = "androidx.compose.material3.adaptive", name = "adaptive" }
androidx-compose-bom = { group = "androidx.compose", name = "compose-bom", version.ref = "jetpack-compose" }
androidx-compose-material-icons-extended = { group = "androidx.compose.material", name = "material-icons-extended" }
androidx-compose-material3 = { group = "androidx.compose.material3", name = "material3" }
androidx-compose-ui-text = { group = "androidx.compose.ui", name = "ui-text" }
androidx-compose-ui-tooling = { group = "androidx.compose.ui", name = "ui-tooling" }
androidx-compose-ui-tooling-preview = { group = "androidx.compose.ui", name = "ui-tooling-preview" }
androidx-constraintlayout = { group = "androidx.constraintlayout", name = "constraintlayout", version.ref = "constraintlayout" }
androidx-core-ktx = { group = "androidx.core", name = "core-ktx", version.ref = "core-ktx" }
androidx-documentfile = { group = "androidx.documentfile", name = "documentfile", version.ref = "documentFile" }
androidx-fragment-compose = { group = "androidx.fragment", name = "fragment-compose", version.ref = "fragment-compose" }
androidx-junit = { group = "androidx.test.ext", name = "junit", version.ref = "androidx-junit" }
androidx-lifecycle-livedata = { group = "androidx.lifecycle", name = "lifecycle-livedata-ktx", version.ref = "lifecycle" }
androidx-lifecycle-viewmodel = { group = "androidx.lifecycle", name = "lifecycle-viewmodel-ktx", version.ref = "lifecycle" }
androidx-lifecycle-viewmodel-compose = { group = "androidx.lifecycle", name = "lifecycle-viewmodel-compose" }
androidx-material = { group = "com.google.android.material", name = "material", version.ref = "material" }
androidx-media = { group = "androidx.media", name = "media", version.ref = "media" }
androidx-navigation-compose = { group = "androidx.navigation", name = "navigation-compose", version.ref = "navigationCompose" }
androidx-paging-compose = { group = "androidx.paging", name = "paging-compose", version.ref = "pagingCompose" }
androidx-preference = { group = "androidx.preference", name = "preference", version.ref = "preference" }
androidx-recyclerview = { group = "androidx.recyclerview", name = "recyclerview", version.ref = "recyclerview" }
androidx-room-compiler = { group = "androidx.room", name = "room-compiler", version.ref = "room" }
androidx-room-runtime = { group = "androidx.room", name = "room-runtime", version.ref = "room" }
androidx-room-rxjava3 = { group = "androidx.room", name = "room-rxjava3", version.ref = "room" }
androidx-room-testing = { group = "androidx.room", name = "room-testing", version.ref = "room" }
androidx-runner = { group = "androidx.test", name = "runner", version.ref = "runner" }
androidx-swiperefreshlayout = { group = "androidx.swiperefreshlayout", name = "swiperefreshlayout", version.ref = "swiperefreshlayout" }
androidx-webkit = { group = "androidx.webkit", name = "webkit", version.ref = "webkit" }
androidx-work-runtime = { group = "androidx.work", name = "work-runtime-ktx", version.ref = "work" }
androidx-work-rxjava3 = { group = "androidx.work", name = "work-rxjava3", version.ref = "work" }
assertj-core = { group = "org.assertj", name = "assertj-core", version.ref = "assertjCore" }
auto-service = { group = "com.google.auto.service", name = "auto-service-annotations", version.ref = "auto-service" }
auto-service-kapt = { group = "com.google.auto.service", name = "auto-service", version.ref = "auto-service" }
coil-compose = { group = "io.coil-kt.coil3", name = 'coil-compose', version.ref = "coil" }
coil-network-okhttp = { group = "io.coil-kt.coil3", name = 'coil-network-okhttp', version.ref = "coil" }
desugar-jdk-libs-nio = { group = "com.android.tools", name = "desugar_jdk_libs_nio", version.ref = "desugar-jdk-libs-nio" }
exoplayer-core = { group = "com.google.android.exoplayer", name = "exoplayer-core", version.ref = "exoplayer" }
exoplayer-dash = { module = "com.google.android.exoplayer:exoplayer-dash", version.ref = "exoplayer" }
exoplayer-database = { group = "com.google.android.exoplayer", name = "exoplayer-database", version.ref = "exoplayer" }
exoplayer-datasource = { group = "com.google.android.exoplayer", name = "exoplayer-datasource", version.ref = "exoplayer" }
exoplayer-hls = { group = "com.google.android.exoplayer", name = "exoplayer-hls", version.ref = "exoplayer" }
exoplayer-smoothstreaming = { group = "com.google.android.exoplayer", name = "exoplayer-smoothstreaming", version.ref = "exoplayer" }
exoplayer-ui = { group = "com.google.android.exoplayer", name = "exoplayer-ui", version.ref = "exoplayer" }
extension-mediasession = { group = "com.google.android.exoplayer", name = "extension-mediasession", version.ref = "exoplayer" }
hilt-android = { group = "com.google.dagger", name = "hilt-android", version.ref = "hilt" }
hilt-android-gradle-plugin = { group = "com.google.dagger", name = "hilt-android-gradle-plugin", version.ref = "hilt" }
hilt-compiler = { group = "com.google.dagger", name = "hilt-compiler", version.ref = "hilt" }
jsoup = { group = "org.jsoup", name = "jsoup", version.ref = "jsoup" }
junit = { group = "junit", name = "junit", version.ref = "junit" }
kotlin-gradle-plugin = { group = "org.jetbrains.kotlin", name = "kotlin-gradle-plugin", version.ref = "kotlin" }
kotlin-stdlib = { group = "org.jetbrains.kotlin", name = "kotlin-stdlib", version.ref = "kotlin" }
kotlinx-coroutines-rx3 = { group = "org.jetbrains.kotlinx", name = "kotlinx-coroutines-rx3", version.ref = "kotlinxCoroutinesRx3" }
kotlinx-serialization = { group = "org.jetbrains.kotlin", name = "kotlin-serialization", version.ref = "kotlin" }
kotlinx-serialization-json = { module = "org.jetbrains.kotlinx:kotlinx-serialization-json", version.ref = "kotlinxSerializationJson" }
lazycolumnscrollbar = { group = "com.github.nanihadesuka", name = "LazyColumnScrollbar", version.ref = "lazycolumnscrollbar" }
leakcanary-android-core = { module = "com.squareup.leakcanary:leakcanary-android-core", version.ref = "leakcanary" }
leakcanary-object-watcher = { group = "com.squareup.leakcanary", name = "leakcanary-object-watcher-android", version.ref = "leakcanary" }
leakcanary-plumber-android = { group = "com.squareup.leakcanary", name = "plumber-android", version.ref = "leakcanary" }
lisawray-groupie = { group = "com.github.lisawray.groupie", name = "groupie", version.ref = "groupie" }
lisawray-groupie-viewbinding = { group = "com.github.lisawray.groupie", name = "groupie-viewbinding", version.ref = "groupie" }
livefront-bridge = { group = "com.github.livefront", name = "bridge", version.ref = "bridge" }
markwon-core = { group = "io.noties.markwon", name = "core", version.ref = "markwon" }
markwon-linkify = { group = "io.noties.markwon", name = "linkify", version.ref = "markwon" }
mockito-core = { group = "org.mockito", name = "mockito-core", version.ref = "mockitoCore" }
okhttp = { group = "com.squareup.okhttp3", name = "okhttp", version.ref = "okhttp" }
prettytime = { group = "org.ocpsoft.prettytime", name = "prettytime", version.ref = "prettytime" }
process-phoenix = { group = "com.jakewharton", name = "process-phoenix", version.ref = "processPhoenix" }
rxbinding4-rxbinding = { group = "com.jakewharton.rxbinding4", name = "rxbinding", version.ref = "rxbinding" }
rxjava3-rxandroid = { group = "io.reactivex.rxjava3", name = "rxandroid", version.ref = "rxandroid" }
rxjava3-rxjava = { group = "io.reactivex.rxjava3", name = "rxjava", version.ref = "rxjava" }
stetho = { group = "com.facebook.stetho", name = "stetho", version.ref = "stetho" }
stetho-okhttp3 = { group = "com.facebook.stetho", name = "stetho-okhttp3", version.ref = "stetho" }
teamnewpipe-nanojson = { group = "com.github.TeamNewPipe", name = "nanojson", version.ref = "teamnewpipe-nanojson" }
teamnewpipe-newpipe-extractor = { group = "com.github.TeamNewPipe", name = "NewPipeExtractor", version.ref = "teamnewpipe-newpipe-extractor" }
teamnewpipe-nononsense-filepicker = { group = "com.github.TeamNewPipe", name = "NoNonsense-FilePicker", version.ref = "teamnewpipe-filepicker" }
tools-checkstyle = { group = "com.puppycrawl.tools", name = "checkstyle", version.ref = "checkstyle" }
tools-ktlint = { group = "com.pinterest", name = "ktlint", version.ref = "ktlint" }<|MERGE_RESOLUTION|>--- conflicted
+++ resolved
@@ -54,14 +54,9 @@
 # This works thanks to JitPack: https://jitpack.io/
 teamnewpipe-filepicker = "5.0.0"
 teamnewpipe-nanojson = "1d9e1aea9049fc9f85e68b43ba39fe7be1c1f751"
-<<<<<<< HEAD
-teamnewpipe-newpipe-extractor = "v0.24.4"
-work = "2.10.0"
-=======
 teamnewpipe-newpipe-extractor = "9f83b385a"
 webkit = "1.9.0"
-work = "2.8.1"
->>>>>>> 99aae7eb
+work = "2.10.0"
 
 [plugins]
 aboutlibraries = { id = "com.mikepenz.aboutlibraries.plugin" }
