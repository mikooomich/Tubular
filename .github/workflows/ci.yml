--- conflicted
+++ resolved
@@ -39,11 +39,7 @@
           git clone --no-checkout https://github.com/polymorphicshade/Tubular.git .
           git checkout --progress --force ${{ github.ref_name }}
 
-<<<<<<< HEAD
-      - name: Set up JDK 17
-=======
-      - name: set up JDK
->>>>>>> 83f8141f
+      - name: Set up JDK 21
         uses: actions/setup-java@v4
         with:
           java-version: 21
@@ -57,86 +53,4 @@
         uses: actions/upload-artifact@v4
         with:
           name: app
-<<<<<<< HEAD
-          path: app/build/outputs/apk/debug/*.apk
-=======
-          path: app/build/outputs/apk/debug/*.apk
-
-  test-android:
-    runs-on: ubuntu-latest
-    timeout-minutes: 20
-    strategy:
-      matrix:
-        include:
-          - api-level: 21
-            target: default
-            arch: x86
-          - api-level: 33
-            target: google_apis # emulator API 33 only exists with Google APIs
-            arch: x86_64
-
-    permissions:
-      contents: read
-
-    steps:
-      - uses: actions/checkout@v4
-
-      - name: Enable KVM
-        run: |
-          echo 'KERNEL=="kvm", GROUP="kvm", MODE="0666", OPTIONS+="static_node=kvm"' | sudo tee /etc/udev/rules.d/99-kvm4all.rules
-          sudo udevadm control --reload-rules
-          sudo udevadm trigger --name-match=kvm
-
-      - name: set up JDK
-        uses: actions/setup-java@v4
-        with:
-          java-version: 21
-          distribution: "temurin"
-          cache: 'gradle'
-
-      - name: Run android tests
-        uses: reactivecircus/android-emulator-runner@v2
-        with:
-          api-level: ${{ matrix.api-level }}
-          target: ${{ matrix.target }}
-          arch: ${{ matrix.arch }}
-          script: ./gradlew connectedCheck --stacktrace
-
-      - name: Upload test report when tests fail # because the printed out stacktrace (console) is too short, see also #7553
-        uses: actions/upload-artifact@v4
-        if: failure()
-        with:
-          name: android-test-report-api${{ matrix.api-level }}
-          path: app/build/reports/androidTests/connected/**
-
-  sonar:
-    runs-on: ubuntu-latest
-
-    permissions:
-      contents: read
-
-    steps:
-      - uses: actions/checkout@v4
-        with:
-          fetch-depth: 0  # Shallow clones should be disabled for a better relevancy of analysis
-
-      - name: Set up JDK
-        uses: actions/setup-java@v4
-        with:
-          java-version: 21
-          distribution: "temurin"
-          cache: 'gradle'
-
-      - name: Cache SonarCloud packages
-        uses: actions/cache@v4
-        with:
-          path: ~/.sonar/cache
-          key: ${{ runner.os }}-sonar
-          restore-keys: ${{ runner.os }}-sonar
-
-      - name: Build and analyze
-        env:
-          GITHUB_TOKEN: ${{ secrets.GITHUB_TOKEN }}  # Needed to get PR information, if any
-          SONAR_TOKEN: ${{ secrets.SONAR_TOKEN }}
-        run: ./gradlew build sonar --info
->>>>>>> 83f8141f
+          path: app/build/outputs/apk/debug/*.apk